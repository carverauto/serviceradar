--- conflicted
+++ resolved
@@ -4,11 +4,8 @@
 
 ServiceRadar is a distributed network monitoring system optimized for constrained environments, delivering real-time monitoring and cloud-based alerting for network engineering, IoT, WAN, cybersecurity, and OT audiences. This PRD outlines an enhanced architecture integrating Timeplus Proton for real-time stream processing of gNMI, NetFlow, syslog, SNMP traps, and BGP data (via OpenBMP replacement). It relies on gRPC for local and edge-to-cloud communication, with optional NATS JetStream integration for scalable, multi-tenant message brokering if needed.
 
-<<<<<<< HEAD
 The solution enhances SRQL (ServiceRadar Query Language) with streaming constructs and uses a Proton-gRPC Adapter to bridge Proton's streams to the cloud. It enforces a one-way data flow (edge to cloud), leverages ClickHouse for historical storage, and ensures zero-trust security with SPIFFE/SPIRE mTLS and JWT RBAC. Future integration with wasmCloud, a CNCF Incubating project built on Wasmtime, will enable automatic upgrades, flexible edge deployments, and customer-defined WASM components. This positions ServiceRadar as a competitive NMS, blending SolarWinds' enterprise features with Nagios' lightweight, open-source ethos.
-=======
-The solution enhances SRQL (ServiceRadar Query Language) with streaming constructs and uses a Proton-wRPC Adapter to bridge Proton's streams to NATS. It enforces a one-way data flow (edge to cloud), leverages ClickHouse for historical storage, and ensures zero-trust security with SPIFFE/SPIRE mTLS and JWT RBAC. Future integration with wasmCloud, a CNCF Incubating project built on Wasmtime, will enable automatic upgrades, flexible edge deployments, and customer-defined WASM components. This positions ServiceRadar as a competitive NMS with a next-generation platform.
->>>>>>> cb252cef
+
 
 ## 2. Objectives
 
@@ -573,10 +570,6 @@
 - gRPC: grpc.io
 - NATS JetStream: nats.io
 - SPIFFE/SPIRE: spiffe.io
-<<<<<<< HEAD
 - wasmCloud: wasmcloud.com
-- WASI Sockets: github.com/WebAssembly/wasi-sockets
-=======
 - WebAssembly Component Model: component-model.bytecodealliance.org
-- WASI Sockets Proposal: github.com/WebAssembly/wasi-sockets
->>>>>>> cb252cef
+- WASI Sockets Proposal: github.com/WebAssembly/wasi-sockets
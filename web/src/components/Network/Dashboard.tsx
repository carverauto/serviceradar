/*
* Copyright 2025 Carver Automation Corporation.
*
* Licensed under the Apache License, Version 2.0 (the "License");
* you may not use this file except in compliance with the License.
* You may obtain a copy of the License at
*
*     http://www.apache.org/licenses/LICENSE-2.0
*
* Unless required by applicable law or agreed to in writing, software
* distributed under the License is distributed on an "AS IS" BASIS,
* WITHOUT WARRANTIES OR CONDITIONS OF ANY KIND, either express or implied.
* See the License for the specific language governing permissions and
* limitations under the License.
*/

'use client';

import React, { useState, useMemo, useEffect, useCallback, Fragment } from 'react';
import { Poller, Service } from '@/types/types';
import { RawBackendLanDiscoveryData } from '@/types/lan_discovery';
import { Device, DevicesApiResponse, Pagination } from '@/types/devices';
import { useAuth } from '@/components/AuthProvider';
import { useRouter } from 'next/navigation';
import {
    Wifi,
    Router as RouterIcon,
    Network,
    Scan,
    Cpu,
    Server,
    CheckCircle,
    XCircle,
    ChevronRight,
    Activity,
    Globe,
    Rss,
    Info,
    AlertTriangle,
    Loader2,
    Search,
    ArrowUp,
    ArrowDown,
    ChevronDown
} from 'lucide-react';
import ReactJson from '@microlink/react-json-view';
import { useDebounce } from 'use-debounce';

interface NetworkDashboardProps {
    initialPollers: Poller[];
}

interface ServiceWithPoller extends Service {
    poller_id: string;
}

type TabName = 'overview' | 'discovery' | 'sweeps' | 'snmp' | 'netflow';

// Helper: Stat Card Component
const StatCard = ({
                      title,
                      value,
                      icon,
                      isLoading
                  }: {
    title: string;
    value: string | number;
    icon: React.ReactNode,
    isLoading?: boolean
}) => (
    <div className="bg-[#25252e] border border-gray-700/80 p-4 rounded-lg">
        <div className="flex items-center">
            <div className="p-3 bg-gray-700/50 rounded-md mr-4 text-green-400">
                {icon}
            </div>
            <div>
                <p className="text-sm text-gray-400">{title}</p>
                {isLoading ? (
                    <div className="h-7 w-20 bg-gray-700 rounded-md animate-pulse mt-1"></div>
                ) : (
                    <p className="text-2xl font-bold text-white">{value}</p>
                )}
            </div>
        </div>
    </div>
);

// Helper: Tab Button Component
const TabButton = ({
                       label,
                       icon: Icon,
                       isActive,
                       onClick
                   }: {
    label: string;
    icon: React.ElementType;
    isActive: boolean;
    onClick: () => void
}) => (
    <button
        onClick={onClick}
        className={`flex items-center gap-2 px-4 py-2 text-sm font-medium rounded-md transition-colors ${
            isActive ? 'bg-green-600 text-white' : 'text-gray-300 hover:bg-gray-700/50'
        }`}
    >
        <Icon className="h-5 w-5" />
        {label}
    </button>
);

// SNMP Device List Component (for the SNMP Tab)
type SortableKeys = 'ip' | 'hostname' | 'last_seen' | 'first_seen' | 'poller_id';

const SNMPDeviceList: React.FC = () => {
    const { token } = useAuth();
    const [devices, setDevices] = useState<Device[]>([]);
    const [pagination, setPagination] = useState<Pagination | null>(null);
    const [stats, setStats] = useState({ online: 0, offline: 0 });
    const [loading, setLoading] = useState(true);
    const [error, setError] = useState<string | null>(null);
    const [searchTerm, setSearchTerm] = useState('');
    const [debouncedSearchTerm] = useDebounce(searchTerm, 300);
    const [sortBy, setSortBy] = useState<SortableKeys>('last_seen');
    const [sortOrder, setSortOrder] = useState<'asc' | 'desc'>('desc');
    const [expandedRow, setExpandedRow] = useState<string | null>(null);

    const postQuery = useCallback(async <T extends DevicesApiResponse | { results: { 'count()': number }[] }>(
        query: string,
        cursor?: string,
        direction?: 'next' | 'prev'
    ): Promise<T> => {
        const body: Record<string, unknown> = { query, limit: 20 };
        if (cursor) body.cursor = cursor;
        if (direction) body.direction = direction;

        const response = await fetch('/api/query', {
            method: 'POST',
            headers: {
                'Content-Type': 'application/json',
                ...(token && { Authorization: `Bearer ${token}` })
            },
            body: JSON.stringify(body),
            cache: 'no-store',
        });

        if (!response.ok) {
            throw new Error((await response.json()).error || 'Failed to execute query');
        }
        return response.json();
    }, [token]);

    const fetchDevices = useCallback(async (cursor?: string, direction?: 'next' | 'prev') => {
        setLoading(true);
        setError(null);

        try {
            // Filter devices that have been discovered via SNMP. The
            // discovery_sources array contains the mechanisms that found a
            // device. Using `discovery_sources = 'snmp'` leverages SRQL's
            // array contains semantics to match any device where the SNMP
            // source is present.
            const whereClauses = ["discovery_sources = 'snmp'"];

            if (debouncedSearchTerm) {
                whereClauses.push(`(ip LIKE '%${debouncedSearchTerm}%' OR hostname LIKE '%${debouncedSearchTerm}%')`);
            }

            const query = `SHOW DEVICES WHERE ${whereClauses.join(' AND ')} ORDER BY ${sortBy} ${sortOrder.toUpperCase()}`;
            const data = await postQuery<DevicesApiResponse>(query, cursor, direction);

            setDevices(data.results || []);
            setPagination(data.pagination || null);

            // Fetch stats in parallel
            const [onlineRes, offlineRes] = await Promise.all([
                postQuery<{ results: [{ 'count()': number }[]] }>(
                    "COUNT DEVICES WHERE discovery_sources = 'snmp' AND is_available = true"
                ),
                postQuery<{ results: [{ 'count()': number }[]] }>(
                    "COUNT DEVICES WHERE discovery_sources = 'snmp' AND is_available = false"
                ),
            ]);

            setStats({
                online: onlineRes.results[0]?.['count()'] || 0,
                offline: offlineRes.results[0]?.['count()'] || 0,
            });
        } catch (e) {
            setError(e instanceof Error ? e.message : "An unknown error occurred.");
        } finally {
            setLoading(false);
        }
    }, [postQuery, debouncedSearchTerm, sortBy, sortOrder]);

    useEffect(() => {
        fetchDevices();
    }, [fetchDevices]);

    const handleSort = (key: SortableKeys) => {
        setSortBy(key);
        setSortOrder(sortBy === key && sortOrder === 'desc' ? 'asc' : 'desc');
    };

    const formatDate = (dateString: string) => new Date(dateString).toLocaleString();

    const getSourceColor = (source: string) => {
        const lowerSource = source.toLowerCase();
        if (lowerSource.includes('netbox')) return 'bg-blue-600/50 text-blue-200';
        if (lowerSource.includes('sweep')) return 'bg-green-600/50 text-green-200';
        if (lowerSource.includes('snmp')) return 'bg-teal-600/50 text-teal-200';
        return 'bg-gray-600/50 text-gray-200';
    };

    return (
        <div className="space-y-4">
            <div className="grid grid-cols-1 md:grid-cols-3 gap-4">
                <StatCard
                    title="Total SNMP Devices"
                    value={(stats.online + stats.offline).toLocaleString()}
                    icon={<Server size={24} />}
                    isLoading={loading}
                />
                <StatCard
                    title="Online"
                    value={stats.online.toLocaleString()}
                    icon={<CheckCircle size={24} />}
                    isLoading={loading}
                />
                <StatCard
                    title="Offline"
                    value={stats.offline.toLocaleString()}
                    icon={<XCircle size={24} />}
                    isLoading={loading}
                />
            </div>

            <div className="bg-[#25252e] border border-gray-700/80 rounded-lg">
                <div className="p-4 border-b border-gray-700">
                    <div className="relative w-full md:w-1/3">
                        <Search className="absolute left-3 top-1/2 transform -translate-y-1/2 h-5 w-5 text-gray-400" />
                        <input
                            type="text"
                            placeholder="Search devices..."
                            value={searchTerm}
                            onChange={(e) => setSearchTerm(e.target.value)}
                            className="w-full pl-10 pr-4 py-2 border border-gray-600 rounded-lg bg-[#1C1B22] text-white focus:ring-green-500 focus:border-green-500"
                        />
                    </div>
                </div>

                {loading ? (
                    <div className="text-center p-8">
                        <Loader2 className="h-8 w-8 text-gray-400 animate-spin mx-auto" />
                    </div>
                ) : error ? (
                    <div className="text-center p-8 text-red-400">
                        <AlertTriangle className="mx-auto h-6 w-6 mb-2" />
                        {error}
                    </div>
                ) : devices.length === 0 ? (
                    <div className="text-center p-8 text-gray-400">
                        No SNMP devices found.
                    </div>
                ) : (
                    <div className="overflow-x-auto">
                        <table className="min-w-full divide-y divide-gray-700">
                            <thead className="bg-gray-800/50">
                            <tr>
                                <th className="w-12"></th>
                                <th className="px-6 py-3 text-left text-xs font-medium text-gray-300 uppercase tracking-wider">
                                    Status
                                </th>
                                <th
                                    onClick={() => handleSort('hostname')}
                                    className="px-6 py-3 text-left text-xs font-medium text-gray-300 uppercase tracking-wider cursor-pointer flex items-center"
                                >
                                    Device
                                    {sortBy === 'hostname' && (
                                        sortOrder === 'asc' ?
                                            <ArrowUp size={12} className="ml-1" /> :
                                            <ArrowDown size={12} className="ml-1" />
                                    )}
                                </th>
                                <th className="px-6 py-3 text-left text-xs font-medium text-gray-300 uppercase tracking-wider">
                                    Sources
                                </th>
                                <th
                                    onClick={() => handleSort('last_seen')}
                                    className="px-6 py-3 text-left text-xs font-medium text-gray-300 uppercase tracking-wider cursor-pointer flex items-center"
                                >
                                    Last Seen
                                    {sortBy === 'last_seen' && (
                                        sortOrder === 'asc' ?
                                            <ArrowUp size={12} className="ml-1" /> :
                                            <ArrowDown size={12} className="ml-1" />
                                    )}
                                </th>
                            </tr>
                            </thead>
                            <tbody className="bg-[#25252e] divide-y divide-gray-700">
                            {devices.map(device => (
                                <Fragment key={device.device_id}>
                                    <tr className="hover:bg-gray-700/30">
                                        <td className="pl-4">
                                            <button
                                                onClick={() => setExpandedRow(expandedRow === device.device_id ? null : device.device_id)}
                                                className="p-1 rounded-full hover:bg-gray-600"
                                            >
                                                {expandedRow === device.device_id ?
                                                    <ChevronDown size={20} /> :
                                                    <ChevronRight size={20} />
                                                }
                                            </button>
                                        </td>
                                        <td className="px-6 py-4">
                                            {device.is_available ?
                                                <CheckCircle className="h-5 w-5 text-green-500" /> :
                                                <XCircle className="h-5 w-5 text-red-500" />
                                            }
                                        </td>
                                        <td className="px-6 py-4">
                                            <div className="text-sm font-medium text-white">
                                                {device.hostname || device.ip}
                                            </div>
                                            <div className="text-sm text-gray-400">
                                                {device.hostname ? device.ip : device.mac}
                                            </div>
                                        </td>
                                        <td className="px-6 py-4">
                                            <div className="flex flex-wrap gap-1">
                                                {device.discovery_sources.map(source => (
                                                    <span
                                                        key={source}
                                                        className={`px-2 inline-flex text-xs leading-5 font-semibold rounded-full ${getSourceColor(source)}`}
                                                    >
                                                            {source}
                                                        </span>
                                                ))}
                                            </div>
                                        </td>
                                        <td className="px-6 py-4 text-sm text-gray-300">
                                            {formatDate(device.last_seen)}
                                        </td>
                                    </tr>
                                    {expandedRow === device.device_id && (
                                        <tr className="bg-gray-800/50">
                                            <td colSpan={5} className="p-0">
                                                <div className="p-4">
                                                    <ReactJson
                                                        src={device.metadata}
                                                        theme="pop"
                                                        collapsed={false}
                                                        style={{
                                                            padding: '1rem',
                                                            borderRadius: '0.375rem',
                                                            backgroundColor: '#1C1B22'
                                                        }}
                                                    />
                                                </div>
                                            </td>
                                        </tr>
                                    )}
                                </Fragment>
                            ))}
                            </tbody>
                        </table>

                        {/* Pagination */}
                        {pagination && (pagination.prev_cursor || pagination.next_cursor) && (
                            <div className="p-4 flex items-center justify-between border-t border-gray-700">
                                <button
                                    onClick={() => fetchDevices(pagination.prev_cursor, 'prev')}
                                    disabled={!pagination.prev_cursor || loading}
                                    className="px-4 py-2 bg-gray-700 text-white rounded-md disabled:opacity-50"
                                >
                                    Previous
                                </button>
                                <button
                                    onClick={() => fetchDevices(pagination.next_cursor, 'next')}
                                    disabled={!pagination.next_cursor || loading}
                                    className="px-4 py-2 bg-gray-700 text-white rounded-md disabled:opacity-50"
                                >
                                    Next
                                </button>
                            </div>
                        )}
                    </div>
                )}
            </div>
        </div>
    );
};

// Main Network Dashboard Component
const Dashboard: React.FC<NetworkDashboardProps> = ({ initialPollers }) => {
    const [activeTab, setActiveTab] = useState<TabName>('overview');
    const [snmpDeviceCount, setSnmpDeviceCount] = useState<number>(0);
    const [loadingStats, setLoadingStats] = useState(true);
    const router = useRouter();
    const { token } = useAuth();

    const { discoveryServices, sweepServices, snmpServices } = useMemo(() => {
        const discovery: ServiceWithPoller[] = [];
        const sweep: ServiceWithPoller[] = [];
        const snmp: ServiceWithPoller[] = [];

        initialPollers.forEach(poller => {
            poller.services?.forEach(service => {
                const serviceWithPollerId = { ...service, poller_id: poller.poller_id };
                if (service.type === 'network_discovery' || service.name === 'lan_discovery_via_mapper') {
                    discovery.push(serviceWithPollerId);
                } else if (service.type === 'sweep') {
                    sweep.push(serviceWithPollerId);
                } else if (service.type === 'snmp') {
                    snmp.push(serviceWithPollerId);
                }
            });
        });

        return {
            discoveryServices: discovery,
            sweepServices: sweep,
            snmpServices: snmp
        };
    }, [initialPollers]);

    const totalDiscoveredDevices = useMemo(() => {
        return discoveryServices.reduce((acc, service) => {
            if (service.details) {
                try {
                    const details: RawBackendLanDiscoveryData = typeof service.details === 'string'
                        ? JSON.parse(service.details)
                        : service.details;

                    const deviceCount = details.total_devices !== undefined
                        ? details.total_devices
                        : Array.isArray(details.devices)
                            ? details.devices.length
                            : 0;

                    return acc + deviceCount;
                } catch {
                    return acc;
                }
            }
            return acc;
        }, 0);
    }, [discoveryServices]);

    const totalDiscoveredInterfaces = useMemo(() => {
        return discoveryServices.reduce((acc, service) => {
            if (service.details) {
                try {
                    const details: RawBackendLanDiscoveryData = typeof service.details === 'string'
                        ? JSON.parse(service.details)
                        : service.details;

                    const ifaceCount = Array.isArray(details.interfaces)
                        ? details.interfaces.length
                        : 0;

                    return acc + ifaceCount;
                } catch {
                    return acc;
                }
            }
            return acc;
        }, 0);
    }, [discoveryServices]);

    useEffect(() => {
        const fetchSnmpCount = async () => {
            setLoadingStats(true);
            try {
                const response = await fetch('/api/query', {
                    method: 'POST',
                    headers: {
                        'Content-Type': 'application/json',
                        ...(token && { Authorization: `Bearer ${token}` })
                    },
                    body: JSON.stringify({
                        // Count devices that have SNMP data available by
                        // checking the discovery_sources array for the 'snmp'
                        // indicator.
                        query: "COUNT DEVICES WHERE discovery_sources = 'snmp'"
                    }),
                });

                if (!response.ok) {
                    throw new Error('Failed to fetch SNMP device count');
                }

                const data = await response.json();
                setSnmpDeviceCount(data.results[0]?.['count()'] || 0);
            } catch (error) {
                console.error(error);
            } finally {
                setLoadingStats(false);
            }
        };

        fetchSnmpCount();
    }, [token]);

    const renderTabContent = () => {
        switch (activeTab) {
            case 'overview':
                return (
                    <div className="space-y-6">
                        <div className="grid grid-cols-1 md:grid-cols-4 gap-4">
                            <StatCard
                                title="Discovered Devices"
                                value={totalDiscoveredDevices.toLocaleString()}
                                icon={<RouterIcon size={24} />}
                            />
                            <StatCard
                                title="Discovered Interfaces"
                                value={totalDiscoveredInterfaces.toLocaleString()}
                                icon={<Network size={24} />}
                            />
                            <StatCard
                                title="Active Network Sweeps"
                                value={sweepServices.length}
                                icon={<Scan size={24} />}
                            />
                            <StatCard
                                title="SNMP Monitored Devices"
                                value={snmpDeviceCount.toLocaleString()}
                                icon={<Rss size={24} />}
                                isLoading={loadingStats}
                            />
                        </div>

                        <div className="bg-[#25252e] border border-gray-700/80 rounded-lg p-4">
                            <h3 className="font-semibold text-white mb-4">Active Network Tasks</h3>
                            <div className="space-y-3">
                                {[...discoveryServices, ...sweepServices, ...snmpServices].map(service => (
                                    <div
                                        key={service.id || service.name}
                                        className="flex items-center justify-between p-3 bg-gray-800/50 rounded-md"
                                    >
                                        <div className="flex items-center gap-3">
<<<<<<< HEAD
                                            {service.type === 'network_discovery' ?
                                                <Globe size={20} className="text-blue-400" /> :
                                                <Scan size={20} className="text-green-400" />
=======
                                            {service.type === 'network_discovery' ? (
                                                <Globe size={20} className="text-blue-400" />
                                            ) : service.type === 'sweep' ? (
                                                <Scan size={20} className="text-purple-400" />
                                            ) : service.type === 'snmp' ? (
                                                <Rss size={20} className="text-teal-400" />
                                            ) : (
                                                <Activity size={20} className="text-gray-400" />
                                            )
>>>>>>> b90d600e
                                            }
                                            <div>
                                                <p className="font-medium text-white">{service.name}</p>
                                                <p className="text-xs text-gray-400">{service.poller_id}</p>
                                            </div>
                                        </div>
                                        <button
                                            onClick={() => router.push(`/service/${service.poller_id}/${service.name}`)}
                                            className="p-2 rounded-full hover:bg-gray-700"
                                        >
                                            <ChevronRight size={20} />
                                        </button>
                                    </div>
                                ))}
                            </div>
                        </div>
                    </div>
                );

            case 'discovery':
                return (
                    <div className="space-y-4">
                        {discoveryServices.length === 0 ? (
                            <p className="text-gray-400 text-center p-8">
                                No Network Discovery services found.
                            </p>
                        ) : (
                            discoveryServices.map(service => (
                                <div
                                    key={service.id || service.name}
                                    className="bg-[#25252e] border border-gray-700/80 rounded-lg p-4 flex justify-between items-center"
                                >
                                    <div className="flex items-center gap-3">
                                        <Globe size={24} className="text-blue-400" />
                                        <div>
                                            <p className="font-semibold text-white">{service.name}</p>
                                            <p className="text-sm text-gray-400">{service.poller_id}</p>
                                        </div>
                                    </div>
                                    <button
                                        onClick={() => router.push(`/service/${service.poller_id}/${service.name}`)}
                                        className="text-sm bg-green-600 px-3 py-1.5 rounded-md hover:bg-green-700"
                                    >
                                        View Details
                                    </button>
                                </div>
                            ))
                        )}
                    </div>
                );

            case 'sweeps':
                return (
                    <div className="space-y-4">
                        {sweepServices.length === 0 ? (
                            <p className="text-gray-400 text-center p-8">
                                No Network Sweep services found.
                            </p>
                        ) : (
                            sweepServices.map(service => (
                                <div
                                    key={service.id || service.name}
                                    className="bg-[#25252e] border border-gray-700/80 rounded-lg p-4 flex justify-between items-center"
                                >
                                    <div className="flex items-center gap-3">
                                        <Scan size={24} className="text-green-400" />
                                        <div>
                                            <p className="font-semibold text-white">{service.name}</p>
                                            <p className="text-sm text-gray-400">{service.poller_id}</p>
                                        </div>
                                    </div>
                                    <button
                                        onClick={() => router.push(`/service/${service.poller_id}/${service.name}`)}
                                        className="text-sm bg-green-600 px-3 py-1.5 rounded-md hover:bg-green-700"
                                    >
                                        View Results
                                    </button>
                                </div>
                            ))
                        )}
                    </div>
                );

            case 'snmp':
                return (
                    <div className="space-y-6">
                        <div>
                            <h2 className="text-xl font-bold text-white mb-4">SNMP Services</h2>
                            {snmpServices.length === 0 ? (
                                <div className="text-center p-8 bg-[#25252e] border border-gray-700/80 rounded-lg">
                                    <p className="text-gray-400">No active SNMP monitoring services found.</p>
                                </div>
                            ) : (
                                <div className="space-y-4">
                                    {snmpServices.map(service => (
                                        <div key={service.id || service.name} className="bg-[#25252e] border border-gray-700/80 rounded-lg p-4 flex justify-between items-center">
                                            <div className="flex items-center gap-3">
                                                <Rss size={24} className="text-teal-400" />
                                                <div>
                                                    <p className="font-semibold text-white">{service.name}</p>
                                                    <p className="text-sm text-gray-400">{service.poller_id}</p>
                                                </div>
                                            </div>
                                            <button
                                                onClick={() => router.push(`/service/${service.poller_id}/${service.name}`)}
                                                className="text-sm bg-violet-600 px-3 py-1.5 rounded-md hover:bg-violet-700"
                                            >
                                                View Dashboard
                                            </button>
                                        </div>
                                    ))}
                                </div>
                            )}
                        </div>
                        <SNMPDeviceList />
                    </div>
                );

            case 'netflow':
                return (
                    <div className="text-center p-12 bg-[#25252e] border border-gray-700/80 rounded-lg">
                        <p className="text-gray-400">
                            Netflow data will be available here in a future update.
                        </p>
                    </div>
                );

            default:
                return null;
        }
    };

    return (
        <div className="space-y-6">
            <div className="flex flex-col md:flex-row justify-between items-start md:items-center gap-4">
                <h1 className="text-2xl font-bold text-white">Network</h1>
                <div className="flex flex-wrap items-center gap-2 p-1 bg-[#25252e] border border-gray-700/80 rounded-lg">
                    <TabButton
                        label="Overview"
                        icon={Activity}
                        isActive={activeTab === 'overview'}
                        onClick={() => setActiveTab('overview')}
                    />
                    <TabButton
                        label="Discovery"
                        icon={Globe}
                        isActive={activeTab === 'discovery'}
                        onClick={() => setActiveTab('discovery')}
                    />
                    <TabButton
                        label="Sweeps"
                        icon={Scan}
                        isActive={activeTab === 'sweeps'}
                        onClick={() => setActiveTab('sweeps')}
                    />
                    <TabButton
                        label="SNMP"
                        icon={Rss}
                        isActive={activeTab === 'snmp'}
                        onClick={() => setActiveTab('snmp')}
                    />
                    <TabButton
                        label="Netflow"
                        icon={Network}
                        isActive={activeTab === 'netflow'}
                        onClick={() => setActiveTab('netflow')}
                    />
                </div>
            </div>
            <div>
                {renderTabContent()}
            </div>
        </div>
    );
};

export default Dashboard;<|MERGE_RESOLUTION|>--- conflicted
+++ resolved
@@ -540,21 +540,15 @@
                                         className="flex items-center justify-between p-3 bg-gray-800/50 rounded-md"
                                     >
                                         <div className="flex items-center gap-3">
-<<<<<<< HEAD
-                                            {service.type === 'network_discovery' ?
-                                                <Globe size={20} className="text-blue-400" /> :
-                                                <Scan size={20} className="text-green-400" />
-=======
                                             {service.type === 'network_discovery' ? (
                                                 <Globe size={20} className="text-blue-400" />
                                             ) : service.type === 'sweep' ? (
-                                                <Scan size={20} className="text-purple-400" />
+                                                <Scan size={20} className="text-green-400" />
                                             ) : service.type === 'snmp' ? (
                                                 <Rss size={20} className="text-teal-400" />
                                             ) : (
                                                 <Activity size={20} className="text-gray-400" />
                                             )
->>>>>>> b90d600e
                                             }
                                             <div>
                                                 <p className="font-medium text-white">{service.name}</p>

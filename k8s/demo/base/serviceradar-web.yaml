# base/serviceradar-web.yaml
apiVersion: apps/v1
kind: Deployment
metadata:
  name: serviceradar-web
  labels:
    app.kubernetes.io/part-of: serviceradar
spec:
  replicas: 1
  selector:
    matchLabels:
      app: serviceradar-web
      app.kubernetes.io/part-of: serviceradar
  template:
    metadata:
      labels:
        app: serviceradar-web
        app.kubernetes.io/part-of: serviceradar
    spec:
      imagePullSecrets:
        - name: ghcr-io-cred
      containers:
        - name: web
          image: ghcr.io/carverauto/serviceradar-web:latest
          imagePullPolicy: Always
          args:
            - /bin/sh
            - -c
            - |
              mkdir -p /app/.next/standalone/.next
              if [ ! -e /app/.next/standalone/.next/static ]; then
                ln -sfn /app/.next/static /app/.next/standalone/.next/static
              fi
              exec node .next/standalone/server.js
          ports:
            - containerPort: 3000
              name: http
          env:
            - name: NODE_ENV
              value: "production"
            - name: NEXT_PUBLIC_API_URL
              value: "http://localhost/api"
            - name: NEXT_INTERNAL_API_URL
              value: "http://serviceradar-core:8090"
<<<<<<< HEAD
=======
            - name: NEXT_INTERNAL_SRQL_URL
              value: "http://serviceradar-kong:8000"
>>>>>>> fa65f0b7
            - name: AUTH_ENABLED
              value: "false"
            - name: API_KEY
              valueFrom:
                secretKeyRef:
                  name: serviceradar-secrets
                  key: api-key
            - name: JWT_SECRET
              valueFrom:
                secretKeyRef:
                  name: serviceradar-secrets
                  key: jwt-secret
          envFrom:
            - secretRef:
                name: serviceradar-secrets
          resources:
            limits:
              cpu: "1"
              memory: "1Gi"
            requests:
              cpu: "200m"
              memory: "512Mi"
          livenessProbe:
            httpGet:
              path: /login
              port: 3000
            initialDelaySeconds: 30
            periodSeconds: 30
            timeoutSeconds: 10
            failureThreshold: 3
          readinessProbe:
            httpGet:
              path: /login
              port: 3000
            initialDelaySeconds: 10
            periodSeconds: 10
            timeoutSeconds: 5
            failureThreshold: 3
---
apiVersion: v1
kind: Service
metadata:
  name: serviceradar-web
  labels:
    app.kubernetes.io/part-of: serviceradar
spec:
  selector:
    app: serviceradar-web
    app.kubernetes.io/part-of: serviceradar
  ports:
    - name: http
      port: 3000
      targetPort: http<|MERGE_RESOLUTION|>--- conflicted
+++ resolved
@@ -38,17 +38,14 @@
           env:
             - name: NODE_ENV
               value: "production"
-            - name: NEXT_PUBLIC_API_URL
-              value: "http://localhost/api"
-            - name: NEXT_INTERNAL_API_URL
-              value: "http://serviceradar-core:8090"
-<<<<<<< HEAD
-=======
-            - name: NEXT_INTERNAL_SRQL_URL
-              value: "http://serviceradar-kong:8000"
->>>>>>> fa65f0b7
-            - name: AUTH_ENABLED
-              value: "false"
+        - name: NEXT_PUBLIC_API_URL
+          value: "http://localhost/api"
+        - name: NEXT_INTERNAL_API_URL
+          value: "http://serviceradar-core:8090"
+        - name: NEXT_INTERNAL_SRQL_URL
+          value: "http://serviceradar-kong:8000"
+        - name: AUTH_ENABLED
+          value: "false"
             - name: API_KEY
               valueFrom:
                 secretKeyRef:

# base/serviceradar-srql.yaml
apiVersion: apps/v1
kind: Deployment
metadata:
  name: serviceradar-srql
spec:
  replicas: 1
  selector:
    matchLabels:
      app: serviceradar-srql
  template:
    metadata:
      labels:
        app: serviceradar-srql
    spec:
      imagePullSecrets:
        - name: ghcr-io-cred
      containers:
        - name: srql
          image: ghcr.io/carverauto/serviceradar-srql:latest
          imagePullPolicy: Always
          env:
            - name: PROTON_HOST
              value: serviceradar-proton
            - name: PROTON_PORT
              value: "9440"
            - name: PROTON_TLS
              value: "1"
            - name: PROTON_INSECURE_SKIP_VERIFY
              value: "1"
            - name: PROTON_VERIFY_HOSTNAME
              value: "0"
            - name: AUTH_ENABLED
<<<<<<< HEAD
              value: "true"
=======
              value: "false"
>>>>>>> fa65f0b7
            - name: SRQL_REQUIRE_BEARER
              value: "true"
            - name: PROTON_PASSWORD
              valueFrom:
                secretKeyRef:
                  name: serviceradar-secrets
                  key: proton-password
            - name: API_KEY
              valueFrom:
                secretKeyRef:
                  name: serviceradar-secrets
                  key: api-key
            - name: SRQL_API_KEY
              valueFrom:
                secretKeyRef:
                  name: serviceradar-secrets
                  key: api-key
          ports:
            - containerPort: 8080
              name: http
          volumeMounts:
            - name: cert-data
              mountPath: /etc/serviceradar/certs
              readOnly: true
          resources:
            requests:
              cpu: "200m"
              memory: "512Mi"
            limits:
              cpu: "1"
              memory: "1Gi"
          readinessProbe:
            httpGet:
              path: /health
              port: http
            initialDelaySeconds: 10
            periodSeconds: 10
            timeoutSeconds: 5
            failureThreshold: 5
          livenessProbe:
            httpGet:
              path: /health
              port: http
            initialDelaySeconds: 30
            periodSeconds: 30
            timeoutSeconds: 5
            failureThreshold: 5
      volumes:
        - name: cert-data
          persistentVolumeClaim:
            claimName: serviceradar-cert-data
---
apiVersion: v1
kind: Service
metadata:
  name: serviceradar-srql
spec:
  selector:
    app: serviceradar-srql
  ports:
    - name: http
      port: 8080
      targetPort: http<|MERGE_RESOLUTION|>--- conflicted
+++ resolved
@@ -28,16 +28,12 @@
               value: "1"
             - name: PROTON_INSECURE_SKIP_VERIFY
               value: "1"
-            - name: PROTON_VERIFY_HOSTNAME
-              value: "0"
-            - name: AUTH_ENABLED
-<<<<<<< HEAD
-              value: "true"
-=======
-              value: "false"
->>>>>>> fa65f0b7
-            - name: SRQL_REQUIRE_BEARER
-              value: "true"
+        - name: PROTON_VERIFY_HOSTNAME
+          value: "0"
+        - name: AUTH_ENABLED
+          value: "false"
+        - name: SRQL_REQUIRE_BEARER
+          value: "true"
             - name: PROTON_PASSWORD
               valueFrom:
                 secretKeyRef:

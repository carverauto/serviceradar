---
sidebar_position: 3
title: Configuration Basics
---

# Configuration Basics

ServiceRadar components are configured via JSON files in `/etc/serviceradar/`. This guide covers the essential configurations needed to get your monitoring system up and running.

## Agent Configuration

The agent runs on each monitored host and collects status information from services.

Edit `/etc/serviceradar/agent.json`:

```json
{
  "checkers_dir": "/etc/serviceradar/checkers",
  "listen_addr": "changeme:50051",
  "service_type": "grpc",
  "service_name": "AgentService",
  "agent_id": "default-agent",
  "agent_name": "changeme",
  "security": {
    "mode": "none",
    "cert_dir": "/etc/serviceradar/certs",
    "server_name": "changeme",
    "role": "agent",
    "tls": {
      "cert_file": "agent.pem",
      "key_file": "agent-key.pem",
      "ca_file": "root.pem"
    }
  }
}
```

> **Note:** Replace `"server_name": "changeme"` with the actual hostname or IP address of the poller that will connect to this agent when using mTLS security mode.

### Configuration Options:

- `checkers_dir`: Directory containing checker configurations
- `listen_addr`: Address and port the agent listens on
- `service_type`: Type of service (should be "grpc")
- `service_name`: Name of the service (should be "AgentService")
- `agent_id`: Unique identifier for this agent (should be unique across all agents)
- `agent_name`: Name of this agent (can be any string)
- `security`: Security settings
  - `mode`: Security mode ("none" or "mtls")
  - `cert_dir`: Directory for TLS certificates
  - `server_name`: Hostname/IP of the poller (important for TLS)
  - `role`: Role of this component ("agent")
  - `tls`: TLS settings
    - `cert_file`: Path to the agent's TLS certificate
    - `key_file`: Path to the agent's private key
    - `ca_file`: Path to the root CA certificate for verifying the poller

## Poller Configuration

The poller contacts agents to collect monitoring data and reports to the core service.

Edit `/etc/serviceradar/poller.json`:

```json
{
  "agents": {
    "local-agent": {
      "address": "changeme:50051",
      "security": {
        "server_name": "changeme",
        "mode": "mtls",
        "cert_dir": "/etc/serviceradar/certs",
        "tls": {
          "cert_file": "agent.pem",
          "key_file": "agent-key.pem",
          "ca_file": "root.pem",
          "client_ca_file": "root.pem"
        }
      },
      "checks": [
        {
          "service_type": "process",
          "service_name": "serviceradar-agent",
          "details": "serviceradar-agent"
        },
        {
          "service_type": "port",
          "service_name": "SSH",
          "details": "127.0.0.1:22"
        },
        {
          "service_type": "snmp",
          "service_name": "snmp",
          "details": "changeme:50054"
        },
        {
          "service_type": "icmp",
          "service_name": "ping",
          "details": "1.1.1.1"
        },
        {
          "service_type": "sweep",
          "service_name": "network_sweep",
          "details": ""
        },
        {
          "service_type": "grpc",
          "service_name": "rperf-checker",
          "details": "changeme:50059"
        }
      ]
    }
  },
  "core_address": "<changeme - core ip/host>:50052",
  "listen_addr": ":50053",
  "poll_interval": "30s",
  "poller_id": "demo-staging",
  "service_name": "PollerService",
  "service_type": "grpc",
  "security": {
    "mode": "none",
    "cert_dir": "/etc/serviceradar/certs",
    "server_name": "<changeme - core ip/host>",
    "role": "poller",
    "tls": {
      "key_file": "poller-key.pem",
      "ca_file": "root.pem",
      "client_ca_file": "root.pem"
    }
  }
}
```

> **Note:** Replace "server_name": "changeme" in both the agents and top-level security sections with the hostname or IP address of the agent and core service, respectively. Also, replace "core_address": "changeme:50052" with the actual hostname or IP address of your core service.

### Configuration Options:

- `agents`: Map of agents to monitor
  - `address`: Network address of the agent (host:port format)
  - `security`: Security settings for connecting to this agent
  - `checks`: List of service checks to perform on this agent
- `core_address`: Address of the core service (host:port format)
- `listen_addr`: Address and port the poller listens on
- `poll_interval`: How often to poll agents (in Go duration format, e.g., "30s", "1m")
- `poller_id`: Unique identifier for this poller (must match an entry in core's known_pollers)
- `service_name`: Name of the service (should be "PollerService")
- `service_type`: Type of service (should be "grpc")
- `security`: Security settings for connecting to the core service

### Check Types:

- `process`: Check if a process is running
- `port`: Check if a TCP port is responding
- `icmp`: Ping a host
- `grpc`: Check a gRPC service
- `snmp`: Check via SNMP (requires snmp checker)
- `sweep`: Network sweep check

## Core Configuration

The core service receives reports from pollers and provides the API backend.

Edit `/etc/serviceradar/core.json`:

```json
{
  "listen_addr": ":8090",
  "grpc_addr": ":50052",
  "alert_threshold": "5m",
  "known_pollers": ["demo-staging"],
  "metrics": {
    "enabled": true,
    "retention": 100,
    "max_nodes": 10000
  },
  "security": {
    "mode": "none",
    "cert_dir": "/etc/serviceradar/certs",
    "role": "core",
    "tls": {
      "cert_file": "/etc/serviceradar/certs/core.pem",
      "key_file": "/etc/serviceradar/certs/core-key.pem",
      "ca_file": "/etc/serviceradar/certs/root.pem",
      "client_ca_file": "/etc/serviceradar/certs/root.pem"
    }
  },
  "cors": {
    "allowed_origins": ["https://changeme", "http://localhost:3000"],
    "allow_credentials": true
  },
  "auth": {
    "jwt_secret": "your-secret-key-here",
    "jwt_expiration": "24h",
    "local_users": {
      "admin": "$2a$10$7cTFzX5iSkSrxCeO3ZU3EOc/zy.cvGO9GhsE9jVo2i.tfooObaR"
    }
  },
  "webhooks": [
    {
      "enabled": false,
      "url": "https://your-webhook-url",
      "cooldown": "15m",
      "headers": [
        {
          "key": "Authorization",
          "value": "Bearer your-token"
        }
      ]
    },
    {
      "enabled": false,
      "url": "https://discord.com/api/webhooks/changeme",
      "cooldown": "15m",
      "template": "{\"embeds\":[{\"title\":\"{{.alert.Title}}\",\"description\":\"{{.alert.Message}}\",\"color\":{{if eq .alert.Level \"error\"}}15158332{{else if eq .alert.Level \"warning\"}}16776960{{else}}3447003{{end}},\"timestamp\":\"{{.alert.Timestamp}}\",\"fields\":[{\"name\":\"Node ID\",\"value\":\"{{.alert.NodeID}}\",\"inline\":true}{{range $key, $value := .alert.Details}},{\"name\":\"{{$key}}\",\"value\":\"{{$value}}\",\"inline\":true}{{end}}]}]}"
    }
  ]
}
```

> **Note:** During installation, the core service automatically generates an API key, stored in `/etc/serviceradar/api.env`. This API key is used for secure communication between the web UI and the core API. The key is automatically injected into API requests by the web UI's middleware, ensuring secure communication without exposing the key to clients.

### Configuration Options:

- `listen_addr`: Address and port for web dashboard API (default: ":8090")
- `grpc_addr`: Address and port for gRPC service (default: ":50052")
- `alert_threshold`: How long a service must be down before alerting (e.g., "5m" for 5 minutes)
- `known_pollers`: List of poller IDs that are allowed to connect
- `metrics`: Metrics collection settings
  - `enabled`: Whether to enable metrics collection (true/false)
  - `retention`: Number of data points to retain per metric
  - `max_nodes`: Maximum number of monitored nodes to track
- `security`: Security settings (similar to agent)
- `webhooks`: List of webhook configurations for alerts
  - `enabled`: Whether the webhook is enabled (true/false)
  - `url`: URL to send webhook notifications to
  - `cooldown`: Minimum time between repeat notifications (e.g., "15m" for 15 minutes)
  - `headers`: Custom HTTP headers to include in webhook requests
  - `template`: Custom JSON template for formatting webhook notifications

## NATS JetStream and KV Store Configuration

If you've installed the NATS Server for the KV store (see [Installation Guide](./installation.md) for setup instructions), you'll need to configure both the NATS Server and the ServiceRadar KV service.

> **Important Note:** The `serviceradar-nats` package provides configuration and systemd service files but does not install the NATS Server binary. You must first install the NATS Server binary as described in the Installation Guide before configuring the KV store.

### NATS Server Configuration

The NATS Server configuration is located at `/etc/nats/nats-server.conf`. The default configuration provided by the `serviceradar-nats` package includes mTLS and JetStream support:

```
# NATS Server Configuration for ServiceRadar KV Store

# Listen on the default NATS port (restricted to localhost for security)
listen: 127.0.0.1:4222

# Server identification
server_name: nats-serviceradar

# Enable JetStream for KV store
jetstream {
  # Directory to store JetStream data
  store_dir: /var/lib/nats/jetstream
  # Maximum storage size
  max_memory_store: 1G
  # Maximum disk storage
  max_file_store: 10G
}

# Enable mTLS for secure communication
tls {
  # Path to the server certificate
  cert_file: "/etc/serviceradar/certs/nats-server.pem"
  # Path to the server private key
  key_file: "/etc/serviceradar/certs/nats-server-key.pem"
  # Path to the root CA certificate for verifying clients
  ca_file: "/etc/serviceradar/certs/root.pem"

  # Require client certificates (enables mTLS)
  verify: true
  # Require and verify client certificates
  verify_and_map: true
}

# Logging settings
logfile: "/var/log/nats/nats.log"
debug: true
```

> **Security Note:** By default, the NATS Server is configured to listen only on the loopback interface (127.0.0.1) for security. This prevents external network access to the NATS Server. If you need to access the NATS Server from other hosts, you can modify the `listen` directive, but be sure to secure the server with proper TLS certificates and firewall rules.

After making changes to the NATS Server configuration, restart the service to apply them:

```bash
sudo systemctl restart nats
```

### ServiceRadar KV Service Configuration

The ServiceRadar KV service connects to the NATS Server and provides a gRPC interface for other ServiceRadar components to access the KV store. Edit `/etc/serviceradar/kv.json`:

```json
{
<<<<<<< HEAD
  "listen_addr": ":50057",
=======
  "listen_addr": "changeme:50057",
>>>>>>> 011605d6
  "nats_url": "nats://127.0.0.1:4222",
  "security": {
    "mode": "mtls",
    "cert_dir": "/etc/serviceradar/certs",
    "server_name": "changeme",
    "role": "kv",
    "tls": {
      "cert_file": "kv.pem",
      "key_file": "kv-key.pem",
      "ca_file": "root.pem",
      "client_ca_file": "root.pem"
    }
  },
  "rbac": {
    "roles": [
      {"identity": "CN=changeme,O=ServiceRadar", "role": "reader"}
    ]
  },
  "bucket": "serviceradar-kv"
}
```

> **Note:** The `nats_url` field must match the NATS Server's listen address configuration. The format is `nats://<host>:<port>`. The default NATS Server configuration listens on 127.0.0.1 (localhost) port 4222, so the default `nats_url` value of "nats://localhost:4222" is correct. If you've modified the NATS Server configuration to listen on a different address or port, update this field accordingly.

After making changes to the KV service configuration, restart the service to apply them:

```bash
sudo systemctl restart serviceradar-kv
```

### Configuration Options:

- `listen_addr`: Address and port for the KV service gRPC API
- `nats_url`: URL for connecting to the NATS Server
- `security`: Security settings
  - `mode`: Security mode ("none" or "mtls")
  - `cert_dir`: Directory for TLS certificates
  - `server_name`: Server name for certificate verification
  - `role`: Role of this component ("server")
- `rbac`: Role-based access control settings
  - `roles`: List of role definitions
    - `identity`: Certificate subject that identifies the client
    - `role`: Role assigned to the client ("reader" or "writer")

### Enable KV Store for Agents (Future Feature)

To configure agents to use the KV store for dynamic configuration, you need to set the `CONFIG_SOURCE` environment variable in the agent's systemd service. This allows the agent to receive configuration updates from the KV store without requiring a restart.

Edit the agent's systemd service file:

```bash
sudo systemctl edit serviceradar-agent
```

Add the following lines:

```ini
[Service]
Environment="CONFIG_SOURCE=kv"
```

This tells the agent to use the KV store for configuration, using the connection details configured in the main agent configuration file.

After making this change, restart the agent service to apply the change:

```bash
sudo systemctl daemon-reload
sudo systemctl restart serviceradar-agent
```

Save the file and reload the systemd configuration:

```bash
sudo systemctl daemon-reload
```

### Syncing the KV Store

Checkout the [Syncing the KV Store](./sync.md) documentation for details on how to sync the KV store with the ServiceRadar components.

## Optional Checker Configurations

### SNMP Checker

For monitoring network devices via SNMP, edit `/etc/serviceradar/checkers/snmp.json`:

```json
{
  "node_address": "localhost:50051",
  "listen_addr": ":50080",
  "security": {
    "server_name": "changeme",
    "mode": "none",
    "role": "checker",
    "cert_dir": "/etc/serviceradar/certs"
  },
  "timeout": "30s",
  "targets": [
    {
      "name": "router",
      "host": "192.168.1.1",
      "port": 161,
      "community": "public",
      "version": "v2c",
      "interval": "30s",
      "retries": 2,
      "oids": [
        {
          "oid": ".1.3.6.1.2.1.2.2.1.10.4",
          "name": "ifInOctets_4",
          "type": "counter",
          "scale": 1.0
        }
      ]
    }
  ]
}
```

### Dusk Node Checker

For monitoring Dusk nodes, edit `/etc/serviceradar/checkers/dusk.json`:

```json
{
  "name": "dusk",
  "type": "grpc",
  "node_address": "localhost:8080",
  "listen_addr": ":50082",
  "timeout": "5m",
  "security": {
    "mode": "none",
    "cert_dir": "/etc/serviceradar/certs",
    "role": "checker"
  }
}
```

### Network Sweep

For network scanning, edit `/etc/serviceradar/checkers/sweep/sweep.json`:

```json
{
  "networks": ["192.168.2.0/24", "192.168.3.1/32"],
  "ports": [22, 80, 443, 3306, 5432, 6379, 8080, 8443],
  "sweep_modes": ["icmp", "tcp"],
  "interval": "5m",
  "concurrency": 100,
  "timeout": "10s"
}
```

### rperf Network Checker

For network performance monitoring, edit `/etc/serviceradar/checkers/rperf.json`:

```json
{
  "listen_addr": "0.0.0.0:50081",
  "default_poll_interval": 300,
  "targets": [
    {
      "name": "Network Test",
      "address": "<server-ip>",
      "port": 5199,
      "protocol": "tcp",
      "poll_interval": 300,
      "tcp_port_pool": "5200-5210"
    }
  ]
}
```

For more information on the RPerf bandwidth checker, see the [rperf documentation](./rperf-monitoring.md).

## Web UI Configuration

The Web UI configuration is stored in `/etc/serviceradar/web.json`:

```json
{
  "port": 3000,
  "host": "0.0.0.0",
  "api_url": "http://localhost:8090"
}
```

### Configuration Options:

- `port`: The port for the Next.js application (default: 3000)
- `host`: The host address to bind to
- `api_url`: The URL for the core API service

> **Security Note:** Although the Web UI listens on port 3000 bound to all interfaces ("0.0.0.0"), this port is typically not exposed externally. Instead, Nginx proxies requests from port 80 to the Next.js service on port 3000, providing an additional security layer. You do not need to open port 3000 in your firewall for external access.

For more detailed information on the Web UI configuration, see the [Web UI Configuration](./web-ui.md) documentation.

## Next Steps

After configuring your components:

1. Restart services to apply changes:

```bash
# Basic components
sudo systemctl restart serviceradar-agent
sudo systemctl restart serviceradar-poller
sudo systemctl restart serviceradar-core

# For KV store (if installed)
sudo systemctl restart nats
sudo systemctl restart serviceradar-kv

# For Web UI (if installed)
sudo systemctl restart serviceradar-web
```

2. Verify the services are running:

```bash
# Basic components
sudo systemctl status serviceradar-agent
sudo systemctl status serviceradar-poller
sudo systemctl status serviceradar-core

# For KV store (if installed)
sudo systemctl status nats
sudo systemctl status serviceradar-kv

# For Web UI (if installed)
sudo systemctl status serviceradar-web
sudo systemctl status nginx  # Nginx is installed as a dependency of the serviceradar-web package
```

3. Visit the web dashboard by navigating to either `http://YOUR_SERVER_IP:8090` (if accessing the core service directly) or `http://YOUR_SERVER_IP` (if using the Web UI with Nginx). Remember to replace YOUR_SERVER_IP with the actual IP address or hostname of your server.

4. Review [TLS Security](./tls-security.md) to secure your components<|MERGE_RESOLUTION|>--- conflicted
+++ resolved
@@ -300,11 +300,7 @@
 
 ```json
 {
-<<<<<<< HEAD
   "listen_addr": ":50057",
-=======
-  "listen_addr": "changeme:50057",
->>>>>>> 011605d6
   "nats_url": "nats://127.0.0.1:4222",
   "security": {
     "mode": "mtls",

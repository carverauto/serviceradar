--- conflicted
+++ resolved
@@ -293,7 +293,6 @@
 	for i := range devices {
 		d := &devices[i] // Use a pointer to avoid copying the struct
 
-<<<<<<< HEAD
 		enriched := DeviceWithMetadata{
 			Device:   *device,
 			Metadata: map[string]string{"armis_device_id": fmt.Sprintf("%d", device.ID)},
@@ -321,9 +320,6 @@
 					// Add to sweep list with /32 suffix
 					ips = append(ips, ip+"/32")
 				}
-=======
-		if d.IPAddress == "" {
-			continue
 		}
 
 		ipList := strings.Split(d.IPAddress, ",")
@@ -341,7 +337,6 @@
 				"category":     d.Category,
 				"manufacturer": d.Manufacturer,
 				"model":        d.Model,
->>>>>>> 68517b9f
 			}
 
 			modelDevice := &models.Device{

/*
 * Copyright 2025 Carver Automation Corporation.
 *
 * Licensed under the Apache License, Version 2.0 (the "License");
 * you may not use this file except in compliance with the License.
 * You may obtain a copy of the License at
 *
 *     http://www.apache.org/licenses/LICENSE-2.0
 *
 * Unless required by applicable law or agreed to in writing, software
 * distributed under the License is distributed on an "AS IS" BASIS,
 * WITHOUT WARRANTIES OR CONDITIONS OF ANY KIND, either express or implied.
 * See the License for the specific language governing permissions and
 * limitations under the License.
 */

package netbox

import (
	"context"
	"crypto/tls"
	"encoding/json"
	"errors"
	"fmt"
	"log"
	"net"
	"net/http"
<<<<<<< HEAD
	"strings"
=======
>>>>>>> 68517b9f
	"time"

	"github.com/carverauto/serviceradar/pkg/models"
	"github.com/carverauto/serviceradar/proto"
)

var (
	errUnexpectedStatusCode = errors.New("unexpected status code")
)

// Fetch retrieves devices from NetBox and generates sweep config.
func (n *NetboxIntegration) Fetch(ctx context.Context) (map[string][]byte, []models.Device, error) {
	resp, err := n.fetchDevices(ctx)
	if err != nil {
		return nil, nil, err
	}
	defer n.closeResponse(resp)

	deviceResp, err := n.decodeResponse(resp)
	if err != nil {
		return nil, nil, err
	}

	data, ips := n.processDevices(deviceResp)
	modelDevs := n.convertToModelsDevices(deviceResp.Results)

	log.Printf("Fetched %d devices from NetBox", len(deviceResp.Results))

	n.writeSweepConfig(ctx, ips)

	return data, modelDevs, nil
}

// fetchDevices sends the HTTP request to the NetBox API.
func (n *NetboxIntegration) fetchDevices(ctx context.Context) (*http.Response, error) {
	url := n.Config.Endpoint + "/api/dcim/devices/"

	req, err := http.NewRequestWithContext(ctx, http.MethodGet, url, http.NoBody)
	if err != nil {
		return nil, err
	}

	req.Header.Set("Authorization", "Token "+n.Config.Credentials["api_token"])
	req.Header.Set("Accept", "application/json")

	// Create a custom HTTP client with TLS configuration
	//nolint:gosec // Allow insecure TLS configuration for testing purposes
	client := &http.Client{
		Transport: &http.Transport{
			TLSClientConfig: &tls.Config{
				InsecureSkipVerify: n.Config.InsecureSkipVerify,
			},
		},
	}

	resp, err := client.Do(req)
	if err != nil {
		return nil, err
	}

	if resp.StatusCode != http.StatusOK {
		err := resp.Body.Close()
		if err != nil {
			return nil, err
		}

		return nil, fmt.Errorf("%w: %d", errUnexpectedStatusCode, resp.StatusCode)
	}

	return resp, nil
}

// closeResponse closes the HTTP response body, logging any errors.
func (*NetboxIntegration) closeResponse(resp *http.Response) {
	if err := resp.Body.Close(); err != nil {
		log.Printf("Failed to close response body: %v", err)
	}
}

// decodeResponse decodes the HTTP response into a DeviceResponse.
func (*NetboxIntegration) decodeResponse(resp *http.Response) (DeviceResponse, error) {
	var deviceResp DeviceResponse
	if err := json.NewDecoder(resp.Body).Decode(&deviceResp); err != nil {
		return DeviceResponse{}, err
	}

	return deviceResp, nil
}

// processDevices converts devices to KV data and extracts IPs.
func (n *NetboxIntegration) processDevices(deviceResp DeviceResponse) (data map[string][]byte, ips []string) {
	data = make(map[string][]byte)
	ips = make([]string, 0, len(deviceResp.Results))

	agentID := n.Config.AgentID
	pollerID := n.Config.PollerID
	now := time.Now()

	for i := range deviceResp.Results {
		device := &deviceResp.Results[i]

		if device.PrimaryIP4.Address == "" {
			continue
		}

		ip, _, err := net.ParseCIDR(device.PrimaryIP4.Address)
		if err != nil {
			log.Printf("Failed to parse IP %s: %v", device.PrimaryIP4.Address, err)
			continue
		}

		ipStr := ip.String()

		if n.ExpandSubnets {
			ips = append(ips, device.PrimaryIP4.Address)
		} else {
			ips = append(ips, fmt.Sprintf("%s/32", ipStr))
		}

		// The key for the KV store, using the format "agentID/ipAddress"
		kvKey := fmt.Sprintf("%s/%s", agentID, ipStr)

		// The device ID within the JSON value, updated to remove the poller ID.
		deviceID := fmt.Sprintf("%s:%s:%s", ipStr, agentID, pollerID)

		metadata := map[string]interface{}{
			"netbox_device_id": fmt.Sprintf("%d", device.ID),
			"role":             device.Role.Name,
			"site":             device.Site.Name,
		}

		modelDevice := &models.Device{
			DeviceID:        deviceID,
			PollerID:        pollerID,
			DiscoverySource: "netbox",
			IP:              ipStr,
			Hostname:        device.Name,
			FirstSeen:       now,
			LastSeen:        now,
			IsAvailable:     true,
			Metadata:        metadata,
		}

		value, err := json.Marshal(modelDevice)
		if err != nil {
			log.Printf("Failed to marshal device %d: %v", device.ID, err)
			continue
		}

		// Use the new, valid key for the map.
		data[kvKey] = value
	}

	return data, ips
}

// writeSweepConfig generates and writes the sweep Config to KV.
func (n *NetboxIntegration) writeSweepConfig(ctx context.Context, ips []string) {
	if n.KvClient == nil {
		log.Print("KV client not configured; skipping sweep config write")
<<<<<<< HEAD

		return
	}

=======
		return
	}

	// AgentID to be used for the sweep config key.
	// We prioritize the agent_id set on the source config itself.
	agentIDForConfig := n.Config.AgentID
	if agentIDForConfig == "" {
		// As a fallback, we could use ServerName, but logging a warning is better
		// to encourage explicit configuration.
		log.Printf("Warning: agent_id not set for Netbox source. Sweep config key may be incorrect.")
		// If you need a fallback, you can use: agentIDForConfig = n.ServerName
		return // Or simply return to avoid writing a config with an unpredictable key
	}

>>>>>>> 68517b9f
	sweepConfig := models.SweepConfig{
		Networks:      ips,
		Ports:         []int{22, 80, 443, 3389, 445, 8080},
		SweepModes:    []string{"icmp", "tcp"},
		Interval:      "5m",
		Concurrency:   50,
		Timeout:       "10s",
		IcmpCount:     1,
		HighPerfIcmp:  true,
		IcmpRateLimit: 5000,
	}

	configJSON, err := json.Marshal(sweepConfig)
	if err != nil {
		log.Printf("Failed to marshal sweep config: %v", err)

		return
	}

	// The key now uses the explicitly configured AgentID, making it predictable.
	configKey := fmt.Sprintf("agents/%s/checkers/sweep/sweep.json", agentIDForConfig)
	_, err = n.KvClient.Put(ctx, &proto.PutRequest{
		Key:   configKey,
		Value: configJSON,
	})

	// log the key/value pair for debugging
	log.Printf("Writing sweep config to %s: %s", configKey, string(configJSON))

	if err != nil {
		log.Printf("Failed to write sweep config to %s: %v", configKey, err)

		return
	}

	log.Printf("Wrote sweep config to %s", configKey)
}

// convertToModelsDevices converts NetBox devices to the generic models.Device type.
func (*NetboxIntegration) convertToModelsDevices(devices []Device) []models.Device {
	out := make([]models.Device, 0, len(devices))

	for i := range devices {
		dev := &devices[i]
		ip := dev.PrimaryIP4.Address

		if strings.Contains(ip, "/") {
			parsed, _, err := net.ParseCIDR(ip)
			if err == nil {
				ip = parsed.String()
			}
		}

		var firstSeen, lastSeen time.Time

		if t, err := time.Parse(time.RFC3339, dev.Created); err == nil {
			firstSeen = t
		}

		if t, err := time.Parse(time.RFC3339, dev.LastUpdated); err == nil {
			lastSeen = t
		}

		out = append(out, models.Device{
			DeviceID:        fmt.Sprintf("netbox-%d", dev.ID),
			DiscoverySource: "netbox",
			IP:              ip,
			Hostname:        dev.Name,
			FirstSeen:       firstSeen,
			LastSeen:        lastSeen,
			IsAvailable:     true,
			Metadata: map[string]interface{}{
				"netbox_device_id": fmt.Sprintf("%d", dev.ID),
				"role":             dev.Role.Name,
				"site":             dev.Site.Name,
			},
		})
	}

	return out
}<|MERGE_RESOLUTION|>--- conflicted
+++ resolved
@@ -25,10 +25,7 @@
 	"log"
 	"net"
 	"net/http"
-<<<<<<< HEAD
 	"strings"
-=======
->>>>>>> 68517b9f
 	"time"
 
 	"github.com/carverauto/serviceradar/pkg/models"
@@ -189,13 +186,6 @@
 func (n *NetboxIntegration) writeSweepConfig(ctx context.Context, ips []string) {
 	if n.KvClient == nil {
 		log.Print("KV client not configured; skipping sweep config write")
-<<<<<<< HEAD
-
-		return
-	}
-
-=======
-		return
 	}
 
 	// AgentID to be used for the sweep config key.
@@ -209,8 +199,7 @@
 		return // Or simply return to avoid writing a config with an unpredictable key
 	}
 
->>>>>>> 68517b9f
-	sweepConfig := models.SweepConfig{
+  sweepConfig := models.SweepConfig{
 		Networks:      ips,
 		Ports:         []int{22, 80, 443, 3389, 445, 8080},
 		SweepModes:    []string{"icmp", "tcp"},

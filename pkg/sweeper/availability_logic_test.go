/*
 * Copyright 2025 Carver Automation Corporation.
 *
 * Licensed under the Apache License, Version 2.0 (the "License");
 * you may not use this file except in compliance with the License.
 * You may obtain a copy of the License at
 *
 *     http://www.apache.org/licenses/LICENSE-2.0
 *
 * Unless required by applicable law or agreed to in writing, software
 * distributed under the License is distributed on an "AS IS" BASIS,
 * WITHOUT WARRANTIES OR CONDITIONS OF ANY KIND, either express or implied.
 * See the License for the specific language governing permissions and
 * limitations under the License.
 */

package sweeper

import (
	"context"
	"testing"
	"time"

	"github.com/stretchr/testify/assert"
	"github.com/stretchr/testify/require"
	"go.uber.org/mock/gomock"

	"github.com/carverauto/serviceradar/pkg/logger"
	"github.com/carverauto/serviceradar/pkg/models"
)

// TestDeviceAvailabilityLogic tests the core business logic:
// "If any ping or TCP scan on ANY of the IP addresses succeeds, the device should be marked as available"
func TestDeviceAvailabilityLogic(t *testing.T) {
	config := &models.Config{
		AgentID:   "test-agent",
		PollerID:  "test-poller",
		Partition: "test-partition",
	}

	sweeper := &NetworkSweeper{
		config:        config,
		logger:        logger.NewTestLogger(),
		deviceResults: make(map[string]*DeviceResultAggregator),
	}

	t.Run("single IP available - device should be available", func(t *testing.T) {
		results := []*models.Result{
			{
				Target:    models.Target{Host: "192.168.1.1", Mode: models.ModeICMP},
				Available: true,
			},
		}

		deviceUpdate := &models.DeviceUpdate{
			Metadata: make(map[string]string),
		}

		sweeper.addAggregatedScanResults(deviceUpdate, results)

		assert.True(t, deviceUpdate.IsAvailable, "Device should be available when any IP is reachable")
		assert.Equal(t, "100.0", deviceUpdate.Metadata["scan_availability_percent"])
		assert.Equal(t, "1", deviceUpdate.Metadata["scan_available_count"])
		assert.Equal(t, "0", deviceUpdate.Metadata["scan_unavailable_count"])
	})

	t.Run("single IP unavailable - device should be unavailable", func(t *testing.T) {
		results := []*models.Result{
			{
				Target:    models.Target{Host: "192.168.1.1", Mode: models.ModeICMP},
				Available: false,
			},
		}

		deviceUpdate := &models.DeviceUpdate{
			Metadata: make(map[string]string),
		}

		sweeper.addAggregatedScanResults(deviceUpdate, results)

		assert.False(t, deviceUpdate.IsAvailable, "Device should be unavailable when no IPs are reachable")
		assert.Equal(t, "0.0", deviceUpdate.Metadata["scan_availability_percent"])
		assert.Equal(t, "0", deviceUpdate.Metadata["scan_available_count"])
		assert.Equal(t, "1", deviceUpdate.Metadata["scan_unavailable_count"])
	})

	t.Run("multiple IPs - ANY available makes device available", func(t *testing.T) {
		// Test the core requirement: if ANY IP responds, device is available
		testCases := []struct {
			name     string
			results  []*models.Result
			expected bool
			reason   string
		}{
			{
				name: "first IP available, others unavailable",
				results: []*models.Result{
					{Target: models.Target{Host: "192.168.1.1", Mode: models.ModeICMP}, Available: true},
					{Target: models.Target{Host: "192.168.1.2", Mode: models.ModeICMP}, Available: false},
					{Target: models.Target{Host: "192.168.1.3", Mode: models.ModeICMP}, Available: false},
				},
				expected: true,
				reason:   "First IP responds",
			},
			{
				name: "middle IP available, others unavailable",
				results: []*models.Result{
					{Target: models.Target{Host: "192.168.1.1", Mode: models.ModeICMP}, Available: false},
					{Target: models.Target{Host: "192.168.1.2", Mode: models.ModeICMP}, Available: true},
					{Target: models.Target{Host: "192.168.1.3", Mode: models.ModeICMP}, Available: false},
				},
				expected: true,
				reason:   "Middle IP responds",
			},
			{
				name: "last IP available, others unavailable",
				results: []*models.Result{
					{Target: models.Target{Host: "192.168.1.1", Mode: models.ModeICMP}, Available: false},
					{Target: models.Target{Host: "192.168.1.2", Mode: models.ModeICMP}, Available: false},
					{Target: models.Target{Host: "192.168.1.3", Mode: models.ModeICMP}, Available: true},
				},
				expected: true,
				reason:   "Last IP responds",
			},
			{
				name: "all IPs unavailable",
				results: []*models.Result{
					{Target: models.Target{Host: "192.168.1.1", Mode: models.ModeICMP}, Available: false},
					{Target: models.Target{Host: "192.168.1.2", Mode: models.ModeICMP}, Available: false},
					{Target: models.Target{Host: "192.168.1.3", Mode: models.ModeICMP}, Available: false},
				},
				expected: false,
				reason:   "No IPs respond",
			},
			{
				name: "multiple IPs available",
				results: []*models.Result{
					{Target: models.Target{Host: "192.168.1.1", Mode: models.ModeICMP}, Available: true},
					{Target: models.Target{Host: "192.168.1.2", Mode: models.ModeICMP}, Available: true},
					{Target: models.Target{Host: "192.168.1.3", Mode: models.ModeICMP}, Available: false},
				},
				expected: true,
				reason:   "Multiple IPs respond",
			},
		}

		for _, tc := range testCases {
			t.Run(tc.name, func(t *testing.T) {
				deviceUpdate := &models.DeviceUpdate{
					Metadata: make(map[string]string),
				}

				sweeper.addAggregatedScanResults(deviceUpdate, tc.results)

				assert.Equal(t, tc.expected, deviceUpdate.IsAvailable,
					"Device availability should be %v when %s", tc.expected, tc.reason)
			})
		}
	})

	t.Run("mixed protocols - ANY protocol success makes device available", func(t *testing.T) {
		testCases := []struct {
			name     string
			results  []*models.Result
			expected bool
			reason   string
		}{
			{
				name: "ICMP succeeds, TCP fails",
				results: []*models.Result{
					{Target: models.Target{Host: "192.168.1.1", Mode: models.ModeICMP}, Available: true},
					{Target: models.Target{Host: "192.168.1.1", Mode: models.ModeTCP, Port: 80}, Available: false},
				},
				expected: true,
				reason:   "ICMP ping succeeds",
			},
			{
				name: "ICMP fails, TCP succeeds",
				results: []*models.Result{
					{Target: models.Target{Host: "192.168.1.1", Mode: models.ModeICMP}, Available: false},
					{Target: models.Target{Host: "192.168.1.1", Mode: models.ModeTCP, Port: 80}, Available: true},
				},
				expected: true,
				reason:   "TCP port scan succeeds",
			},
			{
				name: "both protocols fail",
				results: []*models.Result{
					{Target: models.Target{Host: "192.168.1.1", Mode: models.ModeICMP}, Available: false},
					{Target: models.Target{Host: "192.168.1.1", Mode: models.ModeTCP, Port: 80}, Available: false},
				},
				expected: false,
				reason:   "all protocols fail",
			},
			{
				name: "multiple ports - any success makes available",
				results: []*models.Result{
					{Target: models.Target{Host: "192.168.1.1", Mode: models.ModeICMP}, Available: false},
					{Target: models.Target{Host: "192.168.1.1", Mode: models.ModeTCP, Port: 22}, Available: false},
					{Target: models.Target{Host: "192.168.1.1", Mode: models.ModeTCP, Port: 80}, Available: true},
					{Target: models.Target{Host: "192.168.1.1", Mode: models.ModeTCP, Port: 443}, Available: false},
				},
				expected: true,
				reason:   "port 80 responds",
			},
		}

		for _, tc := range testCases {
			t.Run(tc.name, func(t *testing.T) {
				deviceUpdate := &models.DeviceUpdate{
					Metadata: make(map[string]string),
				}

				sweeper.addAggregatedScanResults(deviceUpdate, tc.results)

				assert.Equal(t, tc.expected, deviceUpdate.IsAvailable,
					"Device availability should be %v when %s", tc.expected, tc.reason)
			})
		}
	})

	t.Run("complex multi-IP multi-protocol scenarios", func(t *testing.T) {
		testCases := []struct {
			name     string
			results  []*models.Result
			expected bool
			reason   string
		}{
			{
				name: "IP1 fails everything, IP2 ICMP succeeds",
				results: []*models.Result{
					// IP1: All protocols fail
					{Target: models.Target{Host: "192.168.1.1", Mode: models.ModeICMP}, Available: false},
					{Target: models.Target{Host: "192.168.1.1", Mode: models.ModeTCP, Port: 80}, Available: false},
					{Target: models.Target{Host: "192.168.1.1", Mode: models.ModeTCP, Port: 443}, Available: false},
					// IP2: ICMP succeeds
					{Target: models.Target{Host: "192.168.1.2", Mode: models.ModeICMP}, Available: true},
					{Target: models.Target{Host: "192.168.1.2", Mode: models.ModeTCP, Port: 80}, Available: false},
				},
				expected: true,
				reason:   "IP2 ICMP succeeds",
			},
			{
				name: "IP1 fails everything, IP2 fails everything, IP3 TCP succeeds",
				results: []*models.Result{
					// IP1: All fail
					{Target: models.Target{Host: "192.168.1.1", Mode: models.ModeICMP}, Available: false},
					{Target: models.Target{Host: "192.168.1.1", Mode: models.ModeTCP, Port: 80}, Available: false},
					// IP2: All fail
					{Target: models.Target{Host: "192.168.1.2", Mode: models.ModeICMP}, Available: false},
					{Target: models.Target{Host: "192.168.1.2", Mode: models.ModeTCP, Port: 80}, Available: false},
					// IP3: TCP succeeds
					{Target: models.Target{Host: "10.0.0.1", Mode: models.ModeICMP}, Available: false},
					{Target: models.Target{Host: "10.0.0.1", Mode: models.ModeTCP, Port: 22}, Available: true},
				},
				expected: true,
				reason:   "IP3 SSH port responds",
			},
			{
				name: "all IPs and all protocols fail",
				results: []*models.Result{
					// IP1: All fail
					{Target: models.Target{Host: "192.168.1.1", Mode: models.ModeICMP}, Available: false},
					{Target: models.Target{Host: "192.168.1.1", Mode: models.ModeTCP, Port: 80}, Available: false},
					// IP2: All fail
					{Target: models.Target{Host: "192.168.1.2", Mode: models.ModeICMP}, Available: false},
					{Target: models.Target{Host: "192.168.1.2", Mode: models.ModeTCP, Port: 80}, Available: false},
					// IP3: All fail
					{Target: models.Target{Host: "10.0.0.1", Mode: models.ModeICMP}, Available: false},
					{Target: models.Target{Host: "10.0.0.1", Mode: models.ModeTCP, Port: 22}, Available: false},
				},
				expected: false,
				reason:   "all IPs and protocols fail",
			},
		}

		for _, tc := range testCases {
			t.Run(tc.name, func(t *testing.T) {
				deviceUpdate := &models.DeviceUpdate{
					Metadata: make(map[string]string),
				}

				sweeper.addAggregatedScanResults(deviceUpdate, tc.results)

				assert.Equal(t, tc.expected, deviceUpdate.IsAvailable,
					"Device availability should be %v when %s", tc.expected, tc.reason)
			})
		}
	})
}

// TestEndToEndAvailabilityFlow tests the complete flow from target generation to device update
func TestEndToEndAvailabilityFlow(t *testing.T) {
	ctrl := gomock.NewController(t)
	defer ctrl.Finish()

	mockStore := NewMockStore(ctrl)
	mockProcessor := NewMockResultProcessor(ctrl)
	mockDeviceRegistry := NewMockDeviceRegistryService(ctrl)

	config := &models.Config{
		DeviceTargets: []models.DeviceTarget{
			{
				Network:    "192.168.1.1/32",
				SweepModes: []models.SweepMode{models.ModeICMP, models.ModeTCP},
				QueryLabel: "test_devices",
				Source:     "armis",
				Metadata: map[string]string{
					"armis_device_id": "123",
					"all_ips":         "192.168.1.1,192.168.1.2,10.0.0.1",
					"primary_ip":      "192.168.1.1",
					"agent_id":        "test-agent",
					"poller_id":       "test-poller",
					"partition":       "default",
				},
			},
		},
		Ports:     []int{80, 443},
		Interval:  time.Minute,
		AgentID:   "test-agent",
		PollerID:  "test-poller",
		Partition: "default",
	}

	sweeper := &NetworkSweeper{
		config:         config,
		store:          mockStore,
		processor:      mockProcessor,
		deviceRegistry: mockDeviceRegistry,
		logger:         logger.NewTestLogger(),
		deviceResults:  make(map[string]*DeviceResultAggregator),
	}

	t.Run("end-to-end: only last IP responds - device available", func(t *testing.T) {
		// Generate targets and prepare aggregators
		targets, err := sweeper.generateTargets()
		require.NoError(t, err)
		require.NotEmpty(t, targets)

		sweeper.prepareDeviceAggregators(targets)

<<<<<<< HEAD
        // Simulate scan results for the primary IP only
        deviceMeta := map[string]interface{}{"armis_device_id": "123"}
        mockResults := []*models.Result{
            {Target: models.Target{Host: "192.168.1.1", Mode: models.ModeICMP, Metadata: deviceMeta}, Available: true},
            {Target: models.Target{Host: "192.168.1.1", Mode: models.ModeTCP, Port: 80, Metadata: deviceMeta}, Available: false},
            {Target: models.Target{Host: "192.168.1.1", Mode: models.ModeTCP, Port: 443, Metadata: deviceMeta}, Available: false},
        }
=======
		// Simulate scan results where only the last IP (10.0.0.1) responds to ICMP
		deviceMeta := map[string]interface{}{"armis_device_id": "123"}
		mockResults := []*models.Result{ //nolint:dupl // test data intentionally similar
			// IP1: All fail
			{
				Target:    models.Target{Host: "192.168.1.1", Mode: models.ModeICMP, Metadata: deviceMeta},
				Available: false,
			},
			{
				Target:    models.Target{Host: "192.168.1.1", Mode: models.ModeTCP, Port: 80, Metadata: deviceMeta},
				Available: false,
			},
			{
				Target:    models.Target{Host: "192.168.1.1", Mode: models.ModeTCP, Port: 443, Metadata: deviceMeta},
				Available: false,
			},
			// IP2: All fail
			{
				Target:    models.Target{Host: "192.168.1.2", Mode: models.ModeICMP, Metadata: deviceMeta},
				Available: false,
			},
			{
				Target:    models.Target{Host: "192.168.1.2", Mode: models.ModeTCP, Port: 80, Metadata: deviceMeta},
				Available: false,
			},
			{
				Target:    models.Target{Host: "192.168.1.2", Mode: models.ModeTCP, Port: 443, Metadata: deviceMeta},
				Available: false,
			},
			// IP3: Only ICMP succeeds
			{
				Target:    models.Target{Host: "10.0.0.1", Mode: models.ModeICMP, Metadata: deviceMeta},
				Available: true,
			},
			{
				Target:    models.Target{Host: "10.0.0.1", Mode: models.ModeTCP, Port: 80, Metadata: deviceMeta},
				Available: false,
			},
			{
				Target:    models.Target{Host: "10.0.0.1", Mode: models.ModeTCP, Port: 443, Metadata: deviceMeta},
				Available: false,
			},
		}
>>>>>>> 1371baf8

		// Set up expectations for regular result processing
		for _, result := range mockResults {
			mockProcessor.EXPECT().Process(result).Return(nil)
			mockStore.EXPECT().SaveResult(gomock.Any(), result).Return(nil)
		}

		// Set up device registry expectation - device should be available because 10.0.0.1 responds
		mockDeviceRegistry.EXPECT().
			UpdateDevice(gomock.Any(), gomock.Any()).
			DoAndReturn(func(_ context.Context, update *models.DeviceUpdate) error {
				// Verify the device is marked as available
				assert.True(t, update.IsAvailable, "Device should be available when any IP responds")

            // The system lists the primary IP once per scan type (3 entries)
            assert.Equal(t, "192.168.1.1,192.168.1.1,192.168.1.1", update.Metadata["scan_all_ips"])
            assert.Equal(t, "192.168.1.1", update.Metadata["scan_available_ips"])
            assert.Equal(t, "192.168.1.1,192.168.1.1", update.Metadata["scan_unavailable_ips"])
            assert.Equal(t, "33.3", update.Metadata["scan_availability_percent"]) // 1 of 3

				return nil
			})

		// Process results through the normal flow
		for _, result := range mockResults {
			err := sweeper.processResult(context.Background(), result)
			require.NoError(t, err)
		}

		// Finalize aggregators to trigger device update
		sweeper.finalizeDeviceAggregators(context.Background())
	})

	t.Run("end-to-end: no IPs respond - device unavailable", func(t *testing.T) {
		// Reset aggregators
		sweeper.deviceResults = make(map[string]*DeviceResultAggregator)

		// Generate targets and prepare aggregators
		targets, err := sweeper.generateTargets()
		require.NoError(t, err)

		sweeper.prepareDeviceAggregators(targets)

<<<<<<< HEAD
        // Simulate scan results where NO scan type responds on primary IP
        deviceMeta2 := map[string]interface{}{"armis_device_id": "123"}
        mockResults := []*models.Result{
            {Target: models.Target{Host: "192.168.1.1", Mode: models.ModeICMP, Metadata: deviceMeta2}, Available: false},
            {Target: models.Target{Host: "192.168.1.1", Mode: models.ModeTCP, Port: 80, Metadata: deviceMeta2}, Available: false},
            {Target: models.Target{Host: "192.168.1.1", Mode: models.ModeTCP, Port: 443, Metadata: deviceMeta2}, Available: false},
        }
=======
		// Simulate scan results where NO IPs respond to anything
		deviceMeta2 := map[string]interface{}{"armis_device_id": "123"}
		mockResults := []*models.Result{ //nolint:dupl // test data intentionally similar
			// IP1: All fail
			{
				Target:    models.Target{Host: "192.168.1.1", Mode: models.ModeICMP, Metadata: deviceMeta2},
				Available: false,
			},
			{
				Target:    models.Target{Host: "192.168.1.1", Mode: models.ModeTCP, Port: 80, Metadata: deviceMeta2},
				Available: false,
			},
			{
				Target:    models.Target{Host: "192.168.1.1", Mode: models.ModeTCP, Port: 443, Metadata: deviceMeta2},
				Available: false,
			},
			// IP2: All fail
			{
				Target:    models.Target{Host: "192.168.1.2", Mode: models.ModeICMP, Metadata: deviceMeta2},
				Available: false,
			},
			{
				Target:    models.Target{Host: "192.168.1.2", Mode: models.ModeTCP, Port: 80, Metadata: deviceMeta2},
				Available: false,
			},
			{
				Target:    models.Target{Host: "192.168.1.2", Mode: models.ModeTCP, Port: 443, Metadata: deviceMeta2},
				Available: false,
			},
			// IP3: All fail
			{
				Target:    models.Target{Host: "10.0.0.1", Mode: models.ModeICMP, Metadata: deviceMeta2},
				Available: false,
			},
			{
				Target:    models.Target{Host: "10.0.0.1", Mode: models.ModeTCP, Port: 80, Metadata: deviceMeta2},
				Available: false,
			},
			{
				Target:    models.Target{Host: "10.0.0.1", Mode: models.ModeTCP, Port: 443, Metadata: deviceMeta2},
				Available: false,
			},
		}
>>>>>>> 1371baf8

		// Set up expectations for regular result processing
		for _, result := range mockResults {
			mockProcessor.EXPECT().Process(result).Return(nil)
			mockStore.EXPECT().SaveResult(gomock.Any(), result).Return(nil)
		}

		// Set up device registry expectation - device should be unavailable
		mockDeviceRegistry.EXPECT().
			UpdateDevice(gomock.Any(), gomock.Any()).
			DoAndReturn(func(_ context.Context, update *models.DeviceUpdate) error {
				// Verify the device is marked as unavailable
				assert.False(t, update.IsAvailable, "Device should be unavailable when no IPs respond")

<<<<<<< HEAD
            // The system lists the primary IP once per scan type (3 entries)
            assert.Equal(t, "192.168.1.1,192.168.1.1,192.168.1.1", update.Metadata["scan_all_ips"])
            assert.Equal(t, "", update.Metadata["scan_available_ips"])
            assert.Equal(t, "192.168.1.1,192.168.1.1,192.168.1.1", update.Metadata["scan_unavailable_ips"])
            assert.Equal(t, "0.0", update.Metadata["scan_availability_percent"])
=======
				// The system lists each IP multiple times (once per scan type)
				// With 3 IPs × 3 scan types (ICMP + 2 TCP ports) = 9 entries each
				expectedAllIPs2 := "192.168.1.1,192.168.1.1,192.168.1.1,192.168.1.2,192.168.1.2," +
					"192.168.1.2,10.0.0.1,10.0.0.1,10.0.0.1"

				assert.Equal(t, expectedAllIPs2, update.Metadata["scan_all_ips"])
				assert.Empty(t, update.Metadata["scan_available_ips"])
				assert.Equal(t, expectedAllIPs2, update.Metadata["scan_unavailable_ips"])
				assert.Equal(t, "0.0", update.Metadata["scan_availability_percent"])
>>>>>>> 1371baf8

				return nil
			})

		// Process results through the normal flow
		for _, result := range mockResults {
			err := sweeper.processResult(context.Background(), result)
			require.NoError(t, err)
		}

		// Finalize aggregators to trigger device update
		sweeper.finalizeDeviceAggregators(context.Background())
	})
}

// TestTCPOnlyArmisScenarios tests TCP-only queries for Armis integration to verify
// that successful TCP scans mark devices as available without requiring ICMP.
// This validates production networks where ICMP might be allowed but TCP should be blocked.
func TestTCPOnlyArmisScenarios(t *testing.T) {
	ctrl := gomock.NewController(t)
	defer ctrl.Finish()

	mockStore := NewMockStore(ctrl)
	mockProcessor := NewMockResultProcessor(ctrl)
	mockDeviceRegistry := NewMockDeviceRegistryService(ctrl)

	// Create a TCP-only configuration for Armis devices
	config := &models.Config{
		DeviceTargets: []models.DeviceTarget{
			{
				Network:    "192.168.1.100/32",                 // Single IP for focused testing
				SweepModes: []models.SweepMode{models.ModeTCP}, // TCP ONLY - no ICMP
				QueryLabel: "armis_tcp_only_devices",
				Source:     "armis",
				Metadata: map[string]string{
					"armis_device_id": "tcp-test-device-456",
					"all_ips":         "192.168.1.100,10.1.1.100", // Multiple IPs for this device
					"primary_ip":      "192.168.1.100",
					"agent_id":        "tcp-test-agent",
					"poller_id":       "tcp-test-poller",
					"partition":       "tcp-test-partition",
				},
			},
		},
		Ports:     []int{22, 80, 443}, // Common ports for TCP scanning
		Interval:  time.Minute,
		AgentID:   "tcp-test-agent",
		PollerID:  "tcp-test-poller",
		Partition: "tcp-test-partition",
	}

	sweeper := &NetworkSweeper{
		config:         config,
		store:          mockStore,
		processor:      mockProcessor,
		deviceRegistry: mockDeviceRegistry,
		logger:         logger.NewTestLogger(),
		deviceResults:  make(map[string]*DeviceResultAggregator),
	}

	t.Run("TCP-only: single port success marks device available", func(t *testing.T) {
		// Generate targets and prepare aggregators
		targets, err := sweeper.generateTargets()
		require.NoError(t, err)
		require.NotEmpty(t, targets)

		sweeper.prepareDeviceAggregators(targets)

		// Simulate TCP scan results where only port 22 on IP1 succeeds
		deviceMeta := map[string]interface{}{"armis_device_id": "tcp-test-device-456"}
		mockResults := []*models.Result{ //nolint:dupl // test data intentionally similar
			// IP1: Port 22 succeeds, others fail
			{
				Target:    models.Target{Host: "192.168.1.100", Mode: models.ModeTCP, Port: 22, Metadata: deviceMeta},
				Available: true, // SSH port is open
			},
			{
				Target:    models.Target{Host: "192.168.1.100", Mode: models.ModeTCP, Port: 80, Metadata: deviceMeta},
				Available: false, // HTTP port closed
			},
			{
				Target:    models.Target{Host: "192.168.1.100", Mode: models.ModeTCP, Port: 443, Metadata: deviceMeta},
				Available: false, // HTTPS port closed
			},
			// IP2: All TCP ports fail
			{
				Target:    models.Target{Host: "10.1.1.100", Mode: models.ModeTCP, Port: 22, Metadata: deviceMeta},
				Available: false,
			},
			{
				Target:    models.Target{Host: "10.1.1.100", Mode: models.ModeTCP, Port: 80, Metadata: deviceMeta},
				Available: false,
			},
			{
				Target:    models.Target{Host: "10.1.1.100", Mode: models.ModeTCP, Port: 443, Metadata: deviceMeta},
				Available: false,
			},
		}

		// Set up expectations for regular result processing
		for _, result := range mockResults {
			mockProcessor.EXPECT().Process(result).Return(nil)
			mockStore.EXPECT().SaveResult(gomock.Any(), result).Return(nil)
		}

		// Set up device registry expectation - device should be available due to TCP success
		mockDeviceRegistry.EXPECT().
			UpdateDevice(gomock.Any(), gomock.Any()).
			DoAndReturn(func(_ context.Context, update *models.DeviceUpdate) error {
				// CRITICAL: Device should be available despite no ICMP checks
				assert.True(t, update.IsAvailable,
					"Device should be available with TCP-only scan when any TCP port succeeds")

				// Verify metadata shows TCP success
				assert.Equal(t, "192.168.1.100", update.Metadata["scan_available_ips"])
				assert.Contains(t, update.Metadata["scan_unavailable_ips"], "10.1.1.100")

				// Should show ~16.7% availability (1 success out of 6 total TCP scans)
				assert.Equal(t, "16.7", update.Metadata["scan_availability_percent"])
				assert.Equal(t, "1", update.Metadata["scan_available_count"])
				assert.Equal(t, "5", update.Metadata["scan_unavailable_count"])

				return nil
			})

		// Process results through the normal flow
		for _, result := range mockResults {
			err := sweeper.processResult(context.Background(), result)
			require.NoError(t, err)
		}

		// Finalize aggregators to trigger device update
		sweeper.finalizeDeviceAggregators(context.Background())
	})

	t.Run("TCP-only: all TCP ports fail - device unavailable", func(t *testing.T) {
		// Reset aggregators for clean test
		sweeper.deviceResults = make(map[string]*DeviceResultAggregator)

		// Generate targets and prepare aggregators
		targets, err := sweeper.generateTargets()
		require.NoError(t, err)

		sweeper.prepareDeviceAggregators(targets)

		// Simulate TCP scan results where ALL TCP ports fail on all IPs
		deviceMeta := map[string]interface{}{"armis_device_id": "tcp-test-device-456"}
		mockResults := []*models.Result{ //nolint:dupl // test data intentionally similar
			// IP1: All TCP ports fail
			{
				Target:    models.Target{Host: "192.168.1.100", Mode: models.ModeTCP, Port: 22, Metadata: deviceMeta},
				Available: false,
			},
			{
				Target:    models.Target{Host: "192.168.1.100", Mode: models.ModeTCP, Port: 80, Metadata: deviceMeta},
				Available: false,
			},
			{
				Target:    models.Target{Host: "192.168.1.100", Mode: models.ModeTCP, Port: 443, Metadata: deviceMeta},
				Available: false,
			},
			// IP2: All TCP ports fail
			{
				Target:    models.Target{Host: "10.1.1.100", Mode: models.ModeTCP, Port: 22, Metadata: deviceMeta},
				Available: false,
			},
			{
				Target:    models.Target{Host: "10.1.1.100", Mode: models.ModeTCP, Port: 80, Metadata: deviceMeta},
				Available: false,
			},
			{
				Target:    models.Target{Host: "10.1.1.100", Mode: models.ModeTCP, Port: 443, Metadata: deviceMeta},
				Available: false,
			},
		}

		// Set up expectations for regular result processing
		for _, result := range mockResults {
			mockProcessor.EXPECT().Process(result).Return(nil)
			mockStore.EXPECT().SaveResult(gomock.Any(), result).Return(nil)
		}

		// Set up device registry expectation - device should be unavailable
		mockDeviceRegistry.EXPECT().
			UpdateDevice(gomock.Any(), gomock.Any()).
			DoAndReturn(func(_ context.Context, update *models.DeviceUpdate) error {
				// Device should be unavailable when all TCP ports fail
				assert.False(t, update.IsAvailable,
					"Device should be unavailable in TCP-only scan when all TCP ports fail")

				// Verify metadata shows no available IPs
				assert.Empty(t, update.Metadata["scan_available_ips"])
				assert.Equal(t, "0.0", update.Metadata["scan_availability_percent"])
				assert.Equal(t, "0", update.Metadata["scan_available_count"])
				assert.Equal(t, "6", update.Metadata["scan_unavailable_count"])

				return nil
			})

		// Process results through the normal flow
		for _, result := range mockResults {
			err := sweeper.processResult(context.Background(), result)
			require.NoError(t, err)
		}

		// Finalize aggregators to trigger device update
		sweeper.finalizeDeviceAggregators(context.Background())
	})

	t.Run("TCP-only: mixed IP results - any TCP success makes available", func(t *testing.T) {
		// Reset aggregators for clean test
		sweeper.deviceResults = make(map[string]*DeviceResultAggregator)

		// Generate targets and prepare aggregators
		targets, err := sweeper.generateTargets()
		require.NoError(t, err)

		sweeper.prepareDeviceAggregators(targets)

		// Simulate scenario where IP1 has all TCP ports closed but IP2 has one open
		deviceMeta := map[string]interface{}{"armis_device_id": "tcp-test-device-456"}
		mockResults := []*models.Result{ //nolint:dupl // test data intentionally similar
			// IP1: All TCP ports fail (device might be blocking TCP as expected)
			{
				Target:    models.Target{Host: "192.168.1.100", Mode: models.ModeTCP, Port: 22, Metadata: deviceMeta},
				Available: false,
			},
			{
				Target:    models.Target{Host: "192.168.1.100", Mode: models.ModeTCP, Port: 80, Metadata: deviceMeta},
				Available: false,
			},
			{
				Target:    models.Target{Host: "192.168.1.100", Mode: models.ModeTCP, Port: 443, Metadata: deviceMeta},
				Available: false,
			},
			// IP2: HTTPS port is open (compliance violation - should be blocked)
			{
				Target:    models.Target{Host: "10.1.1.100", Mode: models.ModeTCP, Port: 22, Metadata: deviceMeta},
				Available: false,
			},
			{
				Target:    models.Target{Host: "10.1.1.100", Mode: models.ModeTCP, Port: 80, Metadata: deviceMeta},
				Available: false,
			},
			{
				Target:    models.Target{Host: "10.1.1.100", Mode: models.ModeTCP, Port: 443, Metadata: deviceMeta},
				Available: true, // Non-compliant: HTTPS should be blocked but isn't
			},
		}

		// Set up expectations for regular result processing
		for _, result := range mockResults {
			mockProcessor.EXPECT().Process(result).Return(nil)
			mockStore.EXPECT().SaveResult(gomock.Any(), result).Return(nil)
		}

		// Set up device registry expectation - device should be available and flagged as non-compliant
		mockDeviceRegistry.EXPECT().
			UpdateDevice(gomock.Any(), gomock.Any()).
			DoAndReturn(func(_ context.Context, update *models.DeviceUpdate) error {
				// CRITICAL: Device is reachable via TCP (non-compliant)
				assert.True(t, update.IsAvailable,
					"Device should be marked available when any TCP port succeeds, indicating non-compliance")

				// Verify the specific IP that has open TCP port is identified
				assert.Equal(t, "10.1.1.100", update.Metadata["scan_available_ips"])
				assert.Contains(t, update.Metadata["scan_unavailable_ips"], "192.168.1.100")

				// Should show ~16.7% availability (1 success out of 6 total TCP scans)
				assert.Equal(t, "16.7", update.Metadata["scan_availability_percent"])
				assert.Equal(t, "1", update.Metadata["scan_available_count"])
				assert.Equal(t, "5", update.Metadata["scan_unavailable_count"])

				return nil
			})

		// Process results through the normal flow
		for _, result := range mockResults {
			err := sweeper.processResult(context.Background(), result)
			require.NoError(t, err)
		}

		// Finalize aggregators to trigger device update
		sweeper.finalizeDeviceAggregators(context.Background())
	})
}<|MERGE_RESOLUTION|>--- conflicted
+++ resolved
@@ -339,15 +339,6 @@
 
 		sweeper.prepareDeviceAggregators(targets)
 
-<<<<<<< HEAD
-        // Simulate scan results for the primary IP only
-        deviceMeta := map[string]interface{}{"armis_device_id": "123"}
-        mockResults := []*models.Result{
-            {Target: models.Target{Host: "192.168.1.1", Mode: models.ModeICMP, Metadata: deviceMeta}, Available: true},
-            {Target: models.Target{Host: "192.168.1.1", Mode: models.ModeTCP, Port: 80, Metadata: deviceMeta}, Available: false},
-            {Target: models.Target{Host: "192.168.1.1", Mode: models.ModeTCP, Port: 443, Metadata: deviceMeta}, Available: false},
-        }
-=======
 		// Simulate scan results where only the last IP (10.0.0.1) responds to ICMP
 		deviceMeta := map[string]interface{}{"armis_device_id": "123"}
 		mockResults := []*models.Result{ //nolint:dupl // test data intentionally similar
@@ -391,7 +382,6 @@
 				Available: false,
 			},
 		}
->>>>>>> 1371baf8
 
 		// Set up expectations for regular result processing
 		for _, result := range mockResults {
@@ -406,11 +396,19 @@
 				// Verify the device is marked as available
 				assert.True(t, update.IsAvailable, "Device should be available when any IP responds")
 
-            // The system lists the primary IP once per scan type (3 entries)
-            assert.Equal(t, "192.168.1.1,192.168.1.1,192.168.1.1", update.Metadata["scan_all_ips"])
-            assert.Equal(t, "192.168.1.1", update.Metadata["scan_available_ips"])
-            assert.Equal(t, "192.168.1.1,192.168.1.1", update.Metadata["scan_unavailable_ips"])
-            assert.Equal(t, "33.3", update.Metadata["scan_availability_percent"]) // 1 of 3
+				// The system lists each IP multiple times (once per scan type)
+				// With 3 IPs × 3 scan types (ICMP + 2 TCP ports) = 9 entries each
+				expectedAllIPs := "192.168.1.1,192.168.1.1,192.168.1.1,192.168.1.2,192.168.1.2," +
+					"192.168.1.2,10.0.0.1,10.0.0.1,10.0.0.1"
+				expectedUnavailableIPs := "192.168.1.1,192.168.1.1,192.168.1.1,192.168.1.2," +
+					"192.168.1.2,192.168.1.2,10.0.0.1,10.0.0.1"
+
+				assert.Equal(t, expectedAllIPs, update.Metadata["scan_all_ips"])
+				assert.Equal(t, "10.0.0.1", update.Metadata["scan_available_ips"])
+				assert.Equal(t, expectedUnavailableIPs, update.Metadata["scan_unavailable_ips"])
+
+				// Should show ~11% availability (1 success out of 9 total scans)
+				assert.Equal(t, "11.1", update.Metadata["scan_availability_percent"])
 
 				return nil
 			})
@@ -435,15 +433,6 @@
 
 		sweeper.prepareDeviceAggregators(targets)
 
-<<<<<<< HEAD
-        // Simulate scan results where NO scan type responds on primary IP
-        deviceMeta2 := map[string]interface{}{"armis_device_id": "123"}
-        mockResults := []*models.Result{
-            {Target: models.Target{Host: "192.168.1.1", Mode: models.ModeICMP, Metadata: deviceMeta2}, Available: false},
-            {Target: models.Target{Host: "192.168.1.1", Mode: models.ModeTCP, Port: 80, Metadata: deviceMeta2}, Available: false},
-            {Target: models.Target{Host: "192.168.1.1", Mode: models.ModeTCP, Port: 443, Metadata: deviceMeta2}, Available: false},
-        }
-=======
 		// Simulate scan results where NO IPs respond to anything
 		deviceMeta2 := map[string]interface{}{"armis_device_id": "123"}
 		mockResults := []*models.Result{ //nolint:dupl // test data intentionally similar
@@ -487,7 +476,6 @@
 				Available: false,
 			},
 		}
->>>>>>> 1371baf8
 
 		// Set up expectations for regular result processing
 		for _, result := range mockResults {
@@ -502,13 +490,6 @@
 				// Verify the device is marked as unavailable
 				assert.False(t, update.IsAvailable, "Device should be unavailable when no IPs respond")
 
-<<<<<<< HEAD
-            // The system lists the primary IP once per scan type (3 entries)
-            assert.Equal(t, "192.168.1.1,192.168.1.1,192.168.1.1", update.Metadata["scan_all_ips"])
-            assert.Equal(t, "", update.Metadata["scan_available_ips"])
-            assert.Equal(t, "192.168.1.1,192.168.1.1,192.168.1.1", update.Metadata["scan_unavailable_ips"])
-            assert.Equal(t, "0.0", update.Metadata["scan_availability_percent"])
-=======
 				// The system lists each IP multiple times (once per scan type)
 				// With 3 IPs × 3 scan types (ICMP + 2 TCP ports) = 9 entries each
 				expectedAllIPs2 := "192.168.1.1,192.168.1.1,192.168.1.1,192.168.1.2,192.168.1.2," +
@@ -518,7 +499,6 @@
 				assert.Empty(t, update.Metadata["scan_available_ips"])
 				assert.Equal(t, expectedAllIPs2, update.Metadata["scan_unavailable_ips"])
 				assert.Equal(t, "0.0", update.Metadata["scan_availability_percent"])
->>>>>>> 1371baf8
 
 				return nil
 			})

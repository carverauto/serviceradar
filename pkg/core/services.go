/*
 * Copyright 2025 Carver Automation Corporation.
 *
 * Licensed under the Apache License, Version 2.0 (the "License");
 * you may not use this file except in compliance with the License.
 * You may obtain a copy of the License at
 *
 *     http://www.apache.org/licenses/LICENSE-2.0
 *
 * Unless required by applicable law or agreed to in writing, software
 * distributed under the License is distributed on an "AS IS" BASIS,
 * WITHOUT WARRANTIES OR CONDITIONS OF ANY KIND, either express or implied.
 * See the License for the specific language governing permissions and
 * limitations under the License.
 */

package core

import (
<<<<<<< HEAD
    "bytes"
    "context"
    "encoding/json"
    "fmt"
    "strings"
    "time"

    "github.com/carverauto/serviceradar/pkg/core/api"
    "github.com/carverauto/serviceradar/pkg/models"
    "github.com/carverauto/serviceradar/proto"
    "go.opentelemetry.io/otel/attribute"
    "go.opentelemetry.io/otel/trace"
=======
	"context"
	"encoding/json"
	"errors"
	"fmt"
	"strings"
	"time"

	"go.opentelemetry.io/otel/attribute"
	"go.opentelemetry.io/otel/trace"

	"github.com/carverauto/serviceradar/pkg/core/api"
	"github.com/carverauto/serviceradar/pkg/models"
	"github.com/carverauto/serviceradar/proto"
)

// Static errors for err113 compliance
var (
	ErrMissingLocationData = errors.New("missing required location data for device registration")
>>>>>>> 1371baf8
)

func (s *Server) handleService(ctx context.Context, svc *api.ServiceStatus, partition string, now time.Time) error {
	ctx, span := s.tracer.Start(ctx, "handleService")
	defer span.End()

	// Add span attributes for traceability
	span.SetAttributes(
		attribute.String("service.name", svc.Name),
		attribute.String("service.type", svc.Type),
		attribute.String("partition", partition),
		attribute.Bool("available", svc.Available),
		attribute.Int("message_length", len(svc.Message)),
	)

    // Reduce noisy per-request logging; trace manages details
    s.logger.Debug().Str("service", svc.Name).Str("type", svc.Type).Str("partition", partition).Bool("available", svc.Available).Msg("handleService")

	if svc.Type == sweepService {
		span.AddEvent("Processing sweep service", trace.WithAttributes(
			attribute.String("service.name", svc.Name),
		))

		if err := s.processSweepData(ctx, svc, partition, now); err != nil {
			span.RecordError(err)
			span.AddEvent("Sweep data processing failed", trace.WithAttributes(
				attribute.String("error", err.Error()),
			))
        s.logger.Error().Err(err).Str("service_name", svc.Name).Str("service_type", svc.Type).Msg("processSweepData failed")

			return fmt.Errorf("failed to process sweep data: %w", err)
		}

		span.AddEvent("Sweep data processing completed")
	} else {
		span.AddEvent("Skipping sweep processing", trace.WithAttributes(
			attribute.String("reason", "not_sweep_service"),
		))
	}

	return nil
}

func (s *Server) processSweepData(ctx context.Context, svc *api.ServiceStatus, partition string, now time.Time) error {
	ctx, span := s.tracer.Start(ctx, "processSweepData")
	defer span.End()

	// Initialize tracing and logging
	s.initSweepProcessingTrace(span, svc, partition)

	// Extract and validate sweep payload
	enhancedPayload, sweepMessage := s.extractServicePayload(svc.Message)
	s.logSweepPayloadInfo(svc.Name, enhancedPayload, sweepMessage)

	// Get context information from enhanced payload
	contextPollerID, contextPartition, contextAgentID := s.extractContextInfo(svc, enhancedPayload, partition)
	s.logContextInfo(svc.Name, contextPollerID, contextPartition, contextAgentID)

	// Parse and validate sweep data
	sweepData, err := s.prepareSweepData(ctx, sweepMessage, svc, now)
	if err != nil {
		return err
	}

	// Process host results and update devices
	return s.processSweepHostUpdates(
		ctx, span, svc.Name, sweepData, contextPollerID, contextPartition, contextAgentID, now,
	)
}

// initSweepProcessingTrace initializes tracing attributes for sweep data processing
func (s *Server) initSweepProcessingTrace(span trace.Span, svc *api.ServiceStatus, partition string) {
	span.SetAttributes(
		attribute.String("service.name", svc.Name),
		attribute.String("partition", partition),
		attribute.Int("message_size", len(svc.Message)),
	)

    // Reduced log noise: initial sweep processing marker
    s.logger.Debug().Str("service_name", svc.Name).Str("partition", partition).Msg("Sweep processing started")
}

// logSweepPayloadInfo logs information about the extracted sweep payload
func (s *Server) logSweepPayloadInfo(serviceName string, enhancedPayload *models.ServiceMetricsPayload, sweepMessage []byte) {
	const maxPreviewLength = 300

    // Avoid logging full payloads in production; keep a short summary only
    s.logger.Debug().Str("service_name", serviceName).Int("sweep_message_length", len(sweepMessage)).Msg("Sweep payload received")
}

// logContextInfo logs the extracted context information
func (s *Server) logContextInfo(serviceName, pollerID, partition, agentID string) {
    s.logger.Debug().Str("service_name", serviceName).Str("poller_id", pollerID).Str("partition", partition).Msg("Sweep context extracted")
}

// prepareSweepData parses, validates and prepares the sweep data for processing
func (s *Server) prepareSweepData(ctx context.Context, sweepMessage []byte, svc *api.ServiceStatus, now time.Time) (*struct {
	proto.SweepServiceStatus
	Hosts []models.HostResult `json:"hosts"`
}, error) {
	var sweepData struct {
		proto.SweepServiceStatus
		Hosts []models.HostResult `json:"hosts"`
	}

    s.logger.Debug().Str("service_name", svc.Name).Msg("Parsing sweep data")

	parsedData, err := s.parseConcatenatedSweepJSON(ctx, sweepMessage, svc.Name)
	if err != nil {
		return nil, err
	}

	// Copy fields individually to avoid copying embedded mutex
	sweepData.Network = parsedData.Network
	sweepData.TotalHosts = parsedData.TotalHosts
	sweepData.AvailableHosts = parsedData.AvailableHosts
	sweepData.LastSweep = parsedData.LastSweep
	sweepData.Hosts = parsedData.Hosts

	// Validate and potentially correct timestamp
	if err := s.validateAndCorrectTimestamp(&sweepData, svc, now); err != nil {
		return nil, err
	}

	return &sweepData, nil
}

// processSweepHostUpdates processes host results and updates device registry
func (s *Server) processSweepHostUpdates(ctx context.Context, span trace.Span, serviceName string, sweepData *struct {
	proto.SweepServiceStatus
	Hosts []models.HostResult `json:"hosts"`
}, contextPollerID, contextPartition, contextAgentID string, now time.Time) error {
    s.logger.Debug().Str("service_name", serviceName).Int("host_count", len(sweepData.Hosts)).Msg("Processing hosts for device updates")

	updatesToStore := s.processHostResults(sweepData.Hosts, contextPollerID, contextPartition, contextAgentID, now)

	// Add span attributes for host processing results
	span.SetAttributes(
		attribute.Int("sweep.total_hosts", len(sweepData.Hosts)),
		attribute.Int("sweep.device_updates", len(updatesToStore)),
		attribute.String("poller_id", contextPollerID),
		attribute.String("agent_id", contextAgentID),
	)

    s.logger.Info().Str("service_name", serviceName).Int("hosts", len(sweepData.Hosts)).Int("updates", len(updatesToStore)).Msg("Sweep processed")

	if len(updatesToStore) > 0 {
		span.AddEvent("Processing device updates", trace.WithAttributes(
			attribute.Int("update_count", len(updatesToStore)),
		))

		if err := s.DeviceRegistry.ProcessBatchDeviceUpdates(ctx, updatesToStore); err != nil {
			span.RecordError(err)
			span.AddEvent("Device update processing failed", trace.WithAttributes(
				attribute.String("error", err.Error()),
				attribute.Int("failed_update_count", len(updatesToStore)),
			))
			s.logger.Error().
				Err(err).
				Str("service_name", serviceName).
				Msg("CORE_DEBUG: Error processing batch sweep updates")

			return err
		}

		span.AddEvent("Device updates processed successfully", trace.WithAttributes(
			attribute.Int("processed_count", len(updatesToStore)),
		))
	} else {
		span.AddEvent("No device updates to process")
	}

    // Done

	return nil
}

// parseConcatenatedSweepJSON parses sweep data that may be a single JSON object or multiple concatenated objects
func (s *Server) parseConcatenatedSweepJSON(_ context.Context, sweepMessage []byte, serviceName string) (*struct {
	proto.SweepServiceStatus
	Hosts []models.HostResult `json:"hosts"`
}, error) {
	var sweepData struct {
		proto.SweepServiceStatus
		Hosts []models.HostResult `json:"hosts"`
	}

	err := json.Unmarshal(sweepMessage, &sweepData)
	if err != nil {
		// If that fails, try to parse as multiple concatenated JSON objects from chunked streaming
		s.logger.Debug().
			Err(err).
			Str("service_name", serviceName).
			Msg("CORE_DEBUG: Single object parse failed for sweep data, trying to parse concatenated objects")

        // Try to parse as concatenated JSON objects
        decoder := json.NewDecoder(bytes.NewReader(sweepMessage))

		var allHosts []models.HostResult

		var lastSweepData *proto.SweepServiceStatus

		for decoder.More() {
			var chunkData struct {
				proto.SweepServiceStatus
				Hosts []models.HostResult `json:"hosts"`
			}

			if chunkErr := decoder.Decode(&chunkData); chunkErr != nil {
				s.logger.Error().
					Err(chunkErr).
					Str("service_name", serviceName).
					Msg("Failed to decode chunk in sweep data")

				return nil, fmt.Errorf("%w: failed to unmarshal sweep data: %w", errInvalidSweepData, err)
			}

			// Accumulate hosts from all chunks
			allHosts = append(allHosts, chunkData.Hosts...)

			// Use the last chunk's sweep status data
			lastSweepData = &chunkData.SweepServiceStatus
		}

		// Combine all the data
		if lastSweepData != nil {
			// Copy fields individually to avoid copying embedded mutex
			sweepData.Network = lastSweepData.Network
			sweepData.TotalHosts = lastSweepData.TotalHosts
			sweepData.AvailableHosts = lastSweepData.AvailableHosts
			sweepData.LastSweep = lastSweepData.LastSweep
		}

		sweepData.Hosts = allHosts

		s.logger.Debug().
			Int("host_count", len(allHosts)).
			Str("service_name", serviceName).
			Msg("CORE_DEBUG: Successfully parsed sweep data from multiple JSON chunks")
	} else {
		s.logger.Debug().
			Str("service_name", serviceName).
			Int("host_count", len(sweepData.Hosts)).
			Str("network", sweepData.Network).
			Int32("total_hosts", sweepData.TotalHosts).
			Int32("available_hosts", sweepData.AvailableHosts).
			Msg("CORE_DEBUG: Successfully parsed sweep data as single JSON object")
	}

	return &sweepData, nil
}

// extractContextInfo extracts context information from service status and enhanced payload
func (*Server) extractContextInfo(
	svc *api.ServiceStatus,
	enhancedPayload *models.ServiceMetricsPayload,
	partition string) (pollerID, partitionID, agentID string) {
	pollerID = svc.PollerID
	partitionID = partition
	agentID = svc.AgentID

	if enhancedPayload != nil {
		pollerID = enhancedPayload.PollerID
		partitionID = enhancedPayload.Partition
		agentID = enhancedPayload.AgentID
	}

	return pollerID, partitionID, agentID
}

// validateAndCorrectTimestamp validates the sweep timestamp and corrects it if necessary
func (s *Server) validateAndCorrectTimestamp(sweepData *struct {
	proto.SweepServiceStatus
	Hosts []models.HostResult `json:"hosts"`
}, svc *api.ServiceStatus, now time.Time) error {
	if sweepData.LastSweep > now.Add(oneDay).Unix() {
		s.logger.Warn().
			Int64("last_sweep", sweepData.LastSweep).
			Msg("Invalid or missing LastSweep timestamp, using current time")

		sweepData.LastSweep = now.Unix()

		updatedData := proto.SweepServiceStatus{
			Network:        sweepData.Network,
			TotalHosts:     sweepData.TotalHosts,
			AvailableHosts: sweepData.AvailableHosts,
			LastSweep:      now.Unix(),
		}

		updatedMessage, err := json.Marshal(&updatedData)
		if err != nil {
			return fmt.Errorf("failed to marshal updated sweep data: %w", err)
		}

		svc.Message = updatedMessage
	}

	return nil
}

func (*Server) createAPIService(svc *proto.ServiceStatus) api.ServiceStatus {
    apiService := api.ServiceStatus{
        Name:      svc.ServiceName,
        Type:      svc.ServiceType,
        Available: svc.Available,
        Message:   svc.Message,
        AgentID:   svc.AgentId,
        PollerID:  svc.PollerId,
        KvStoreID: svc.KvStoreId,
    }

	if len(svc.Message) > 0 {
		var enhancedPayload models.ServiceMetricsPayload
		if err := json.Unmarshal(svc.Message, &enhancedPayload); err == nil {
			if enhancedPayload.PollerID != "" && enhancedPayload.AgentID != "" && len(enhancedPayload.Data) > 0 {
				apiService.Details = enhancedPayload.Data
			} else {
				apiService.Details = svc.Message
			}
		} else {
			apiService.Details = svc.Message
		}
	}

	return apiService
}

func (s *Server) parseServiceDetails(svc *proto.ServiceStatus) (json.RawMessage, error) {
	var details json.RawMessage

	if err := json.Unmarshal(svc.Message, &details); err != nil {
		s.logger.Error().
			Err(err).
			Str("service_name", svc.ServiceName).
			Msg("Error unmarshaling service details")

		return nil, err
	}

	return details, nil
}

const (
	grpcServiceType   = "grpc"
	icmpServiceType   = "icmp"
	snmpServiceType   = "snmp"
	rperfServiceType  = "rperf-checker"
	sysmonServiceType = "sysmon"
	syncServiceType   = "sync"
)

func (s *Server) extractDeviceContext(
	_ context.Context, agentID, defaultPartition, sourceIP, enhancedPayload string) (deviceID, partition string) {
	var directMessage struct {
		DeviceID  string `json:"device_id,omitempty"`
		Partition string `json:"partition,omitempty"`
	}

	if err := json.Unmarshal([]byte(enhancedPayload), &directMessage); err == nil {
		if directMessage.DeviceID != "" {
			partition = directMessage.Partition
			if partition == "" {
				partition = defaultPartition
			}

			return directMessage.DeviceID, partition
		}
	}

	var payload struct {
		PollerID  string `json:"poller_id"`
		AgentID   string `json:"agent_id"`
		Partition string `json:"partition"`
		Data      struct {
			HostIP string `json:"host_ip,omitempty"`
		} `json:"data,omitempty"`
	}

	partition = defaultPartition

	if err := json.Unmarshal([]byte(enhancedPayload), &payload); err == nil {
		if payload.Partition != "" {
			partition = payload.Partition
		}

		if payload.AgentID == "" {
			payload.AgentID = agentID
		}

		if payload.Data.HostIP != "" {
			deviceID = fmt.Sprintf("%s:%s", partition, payload.Data.HostIP)
			return deviceID, partition
		}
	}

	if sourceIP != "" {
		deviceID = fmt.Sprintf("%s:%s", partition, sourceIP)
		return deviceID, partition
	}

	s.logger.Warn().
		Str("agent_id", agentID).
		Str("partition", partition).
		Str("source_ip", sourceIP).
		Msg("CRITICAL: Unable to determine device_id for agent in partition because sourceIP was empty. " +
			"Service records will not be associated with a device.")

	return "", partition
}

func (s *Server) processServices(
	ctx context.Context,
	pollerID string,
	partition string,
	sourceIP string,
	apiStatus *api.PollerStatus,
	services []*proto.ServiceStatus,
	now time.Time) {
	ctx, span := s.tracer.Start(ctx, "processServices")
	defer span.End()

	// Initialize tracing and logging for service batch processing
	s.initServiceBatchTrace(span, pollerID, partition, sourceIP, len(services))

	// Process each service and collect results
	allServicesAvailable, bufferedServiceStatuses, bufferedServiceList := s.processIndividualServices(
		ctx, pollerID, partition, sourceIP, apiStatus, services, now)

	// Buffer the processed service data
	s.bufferServiceData(pollerID, bufferedServiceStatuses, bufferedServiceList)

	// Set overall health status
	apiStatus.IsHealthy = allServicesAvailable
}

// initServiceBatchTrace initializes tracing attributes for batch service processing
func (s *Server) initServiceBatchTrace(span trace.Span, pollerID, partition, sourceIP string, serviceCount int) {
	span.SetAttributes(
		attribute.String("poller_id", pollerID),
		attribute.String("partition", partition),
		attribute.String("source_ip", sourceIP),
		attribute.Int("service_count", serviceCount),
	)

	s.logger.Debug().
		Str("poller_id", pollerID).
		Str("partition", partition).
		Str("source_ip", sourceIP).
		Int("service_count", serviceCount).
		Msg("CORE_DEBUG: Starting processServices")
}

// processIndividualServices processes each service and returns the results
func (s *Server) processIndividualServices(
	ctx context.Context,
	pollerID, partition, sourceIP string,
	apiStatus *api.PollerStatus,
	services []*proto.ServiceStatus,
	now time.Time,
) (allServicesAvailable bool, bufferedServiceStatuses []*models.ServiceStatus, bufferedServiceList []*models.Service) {
	allServicesAvailable = true
	bufferedServiceStatuses = make([]*models.ServiceStatus, 0, len(services))
	bufferedServiceList = make([]*models.Service, 0, len(services))

	for _, svc := range services {
		// Process individual service with tracing
		serviceCtx, serviceSpan := s.createServiceSpan(ctx, svc)

		// Log service processing details
		s.logServiceProcessing(pollerID, svc)

		apiService := s.createAPIService(svc)

		if !svc.Available {
			allServicesAvailable = false
		}

		// Process service details with error handling
		s.processServiceWithErrorHandling(serviceCtx, serviceSpan, pollerID, partition, sourceIP, &apiService, svc, now)

		// Create service records and buffer them
		serviceStatus, serviceRecord := s.createServiceRecords(serviceCtx, svc, &apiService, pollerID, partition, sourceIP, now)
		bufferedServiceStatuses = append(bufferedServiceStatuses, serviceStatus)
		bufferedServiceList = append(bufferedServiceList, serviceRecord)

		apiStatus.Services = append(apiStatus.Services, apiService)

		serviceSpan.End()
	}

	return allServicesAvailable, bufferedServiceStatuses, bufferedServiceList
}

// createServiceSpan creates a tracing span for individual service processing
func (s *Server) createServiceSpan(ctx context.Context, svc *proto.ServiceStatus) (context.Context, trace.Span) {
	serviceName := fmt.Sprintf("service.%s", svc.ServiceName)
	serviceCtx, serviceSpan := s.tracer.Start(ctx, serviceName)

	serviceSpan.SetAttributes(
		attribute.String("service.name", svc.ServiceName),
		attribute.String("service.type", svc.ServiceType),
		attribute.Bool("service.available", svc.Available),
		attribute.String("agent_id", svc.AgentId),
		attribute.Int("message_size", len(svc.Message)),
	)

	return serviceCtx, serviceSpan
}

// logServiceProcessing logs details about service processing
func (s *Server) logServiceProcessing(pollerID string, svc *proto.ServiceStatus) {
	s.logger.Debug().
		Str("poller_id", pollerID).
		Str("service_name", svc.ServiceName).
		Str("service_type", svc.ServiceType).
		Bool("available", svc.Available).
		Int("message_length", len(svc.Message)).
		Msg("CORE_DEBUG: Processing individual service in processServices")

	// Special debug logging for sweep services
	if svc.ServiceType == "sweep" {
		const maxMessagePreview = 500

		s.logger.Debug().
			Str("poller_id", pollerID).
			Str("service_name", svc.ServiceName).
			Str("service_type", svc.ServiceType).
			Str("message_preview", func() string {
				if len(svc.Message) > maxMessagePreview {
					return string(svc.Message)[:maxMessagePreview] + "..."
				}
				return string(svc.Message)
			}()).
			Msg("CORE_DEBUG: Sweep service being processed in processServices")
	}
}

// processServiceWithErrorHandling processes service details with proper error handling and tracing
func (s *Server) processServiceWithErrorHandling(
	serviceCtx context.Context,
	serviceSpan trace.Span,
	pollerID, partition, sourceIP string,
	apiService *api.ServiceStatus,
	svc *proto.ServiceStatus,
	now time.Time,
) {
	s.logger.Debug().
		Str("poller_id", pollerID).
		Str("service_name", svc.ServiceName).
		Str("service_type", svc.ServiceType).
		Msg("CORE_DEBUG: About to call processServiceDetails (this calls handleService)")

	if err := s.processServiceDetails(serviceCtx, pollerID, partition, sourceIP, apiService, svc, now); err != nil {
		serviceSpan.RecordError(err)
		serviceSpan.AddEvent("Service processing failed", trace.WithAttributes(
			attribute.String("error", err.Error()),
		))
		s.logger.Error().
			Err(err).
			Str("service_name", svc.ServiceName).
			Str("poller_id", pollerID).
			Msg("Error processing details for service")
	} else {
		serviceSpan.AddEvent("Service processed successfully")
	}

	s.logger.Debug().
		Str("poller_id", pollerID).
		Str("service_name", svc.ServiceName).
		Str("service_type", svc.ServiceType).
		Msg("CORE_DEBUG: Completed processServiceDetails call")
}

// bufferServiceData buffers the processed service status and service list data
func (s *Server) bufferServiceData(
	pollerID string, bufferedServiceStatuses []*models.ServiceStatus, bufferedServiceList []*models.Service) {
	if len(bufferedServiceStatuses) > 0 {
		s.serviceBufferMu.Lock()
		s.serviceBuffers[pollerID] = append(s.serviceBuffers[pollerID], bufferedServiceStatuses...)
		s.serviceBufferMu.Unlock()
	}

	if len(bufferedServiceList) > 0 {
		s.logger.Debug().
			Str("poller_id", pollerID).
			Int("services_to_buffer", len(bufferedServiceList)).
			Msg("Buffering services for storage")
		
		s.serviceListBufferMu.Lock()
		s.serviceListBuffers[pollerID] = append(s.serviceListBuffers[pollerID], bufferedServiceList...)
		totalBuffered := len(s.serviceListBuffers[pollerID])
		s.serviceListBufferMu.Unlock()
		
		s.logger.Debug().
			Str("poller_id", pollerID).
			Int("total_buffered_services", totalBuffered).
			Msg("Services buffered, waiting for flush")
	}
}

// createServiceRecords creates service status and service records for a given service
func (s *Server) createServiceRecords(
	ctx context.Context,
	svc *proto.ServiceStatus,
	apiService *api.ServiceStatus,
	pollerID, partition, sourceIP string,
	now time.Time,
) (*models.ServiceStatus, *models.Service) {
	deviceID, devicePartition := s.extractDeviceContext(ctx, svc.AgentId, partition, sourceIP, string(apiService.Message))

	serviceStatus := &models.ServiceStatus{
		AgentID:     svc.AgentId,
		PollerID:    svc.PollerId,
		ServiceName: apiService.Name,
		ServiceType: apiService.Type,
		Available:   apiService.Available,
		Details:     apiService.Message,
		DeviceID:    deviceID,
		Partition:   devicePartition,
		Timestamp:   now,
	}

	// For sync services, clear the details after discovery processing to avoid storing large payloads
	if apiService.Type == "sync" {
		serviceStatus.Details = []byte(`{"status":"processed"}`)
	}

	kvMetadata := s.extractSafeKVMetadata(svc)
	
	serviceRecord := &models.Service{
		PollerID:    pollerID,
		ServiceName: svc.ServiceName,
		ServiceType: svc.ServiceType,
		AgentID:     svc.AgentId,
		DeviceID:    deviceID,
		Partition:   devicePartition,
		Timestamp:   now,
		Config:      kvMetadata,
	}

	// Debug log service creation
	span := trace.SpanFromContext(ctx)
	span.SetAttributes(
		attribute.String("service.name", serviceRecord.ServiceName),
		attribute.String("service.type", serviceRecord.ServiceType),
		attribute.String("service.kv_enabled", kvMetadata["kv_enabled"]),
		attribute.String("service.kv_store_id", kvMetadata["kv_store_id"]),
	)

	return serviceStatus, serviceRecord
}

// extractSafeKVMetadata extracts safe, non-sensitive KV metadata for storage
// This function ensures no secrets, passwords, or sensitive data is stored
func (s *Server) extractSafeKVMetadata(svc *proto.ServiceStatus) map[string]string {
	metadata := make(map[string]string)
	
	// Set service type for context
	metadata["service_type"] = svc.ServiceType
	
	// Extract KV store information from the service status (safe, no secrets)
	if svc.KvStoreId != "" {
		metadata["kv_store_id"] = svc.KvStoreId
		metadata["kv_enabled"] = "true"
		metadata["kv_configured"] = "true"
	} else {
		metadata["kv_enabled"] = "false"
		metadata["kv_configured"] = "false"
	}
	
	return metadata
}

func (s *Server) processServiceDetails(
	ctx context.Context,
	pollerID string,
	partition string,
	sourceIP string,
	apiService *api.ServiceStatus,
	svc *proto.ServiceStatus,
	now time.Time,
) error {
	if len(svc.Message) == 0 {
		s.logger.Debug().
			Str("service_name", svc.ServiceName).
			Str("poller_id", pollerID).
			Msg("No message content for service")

		return s.handleService(ctx, apiService, partition, now)
	}

	var details json.RawMessage

	var err error

	// Special handling for sync and sweep services, which may send concatenated JSON objects from chunking.
	// We pass their payload directly without trying to parse it as a single JSON object.
	if svc.ServiceType == syncServiceType || svc.ServiceType == "sweep" {
		details = svc.Message
	} else {
		// For all other services, use the standard parsing logic.
		details, err = s.parseServiceDetails(svc)
		if err != nil {
			s.logger.Warn().
				Str("service_name", svc.ServiceName).
				Str("poller_id", pollerID).
				Msg("Failed to parse details for service, proceeding without details")

			if svc.ServiceType == snmpDiscoveryResultsServiceType {
				return fmt.Errorf("failed to parse snmp-discovery-results payload: %w", err)
			}

			return s.handleService(ctx, apiService, partition, now)
		}
	}

	apiService.Details = details

	if err := s.processServicePayload(ctx, pollerID, partition, sourceIP, svc, details, now); err != nil {
		s.logger.Error().
			Err(err).
			Str("service_name", svc.ServiceName).
			Str("poller_id", pollerID).
			Msg("Error processing metrics for service")

		return err
	}

	return s.handleService(ctx, apiService, partition, now)
}

func (*Server) extractServicePayload(details json.RawMessage) (*models.ServiceMetricsPayload, json.RawMessage) {
	var enhancedPayload models.ServiceMetricsPayload

	if err := json.Unmarshal(details, &enhancedPayload); err == nil {
		if enhancedPayload.PollerID != "" && enhancedPayload.AgentID != "" {
			return &enhancedPayload, enhancedPayload.Data
		}
	}

	return nil, details
}

func (s *Server) registerServiceDevice(
	ctx context.Context, pollerID, agentID, partition, sourceIP string, timestamp time.Time) error {
	if partition == "" || sourceIP == "" {
		return fmt.Errorf("CRITICAL: Cannot register device for poller %s - "+
			"missing required location data (partition=%q, source_ip=%q): %w",
			pollerID, partition, sourceIP, ErrMissingLocationData)
	}

	deviceID := fmt.Sprintf("%s:%s", partition, sourceIP)

	var serviceTypes []string

	var primaryServiceID string

	switch agentID {
	case "":
		serviceTypes = []string{"poller"}
		primaryServiceID = pollerID
	case pollerID:
		serviceTypes = []string{"poller", "agent"}
		primaryServiceID = pollerID
	default:
		serviceTypes = []string{"agent"}
		primaryServiceID = agentID
	}

	metadata := map[string]string{
		"device_type":     "host",
		"service_types":   strings.Join(serviceTypes, ","),
		"service_status":  "online",
		"last_heartbeat":  timestamp.Format(time.RFC3339),
		"primary_service": primaryServiceID,
	}

	if pollerID != "" {
		metadata["poller_id"] = pollerID
		metadata["poller_status"] = "active"
	}

	if agentID != "" && agentID != pollerID {
		metadata["agent_id"] = agentID
		metadata["agent_status"] = "active"
	}

	hostname := s.getServiceHostname(primaryServiceID, sourceIP)

	deviceUpdate := &models.DeviceUpdate{
		DeviceID:    deviceID,
		IP:          sourceIP,
		Source:      models.DiscoverySourceSelfReported,
		AgentID:     agentID,
		PollerID:    pollerID,
		Timestamp:   timestamp,
		IsAvailable: true,
		Metadata:    metadata,
		Confidence:  models.GetSourceConfidence(models.DiscoverySourceSelfReported),
	}

	if hostname != "" {
		deviceUpdate.Hostname = &hostname
	}

	if s.DeviceRegistry != nil {
		if err := s.DeviceRegistry.ProcessDeviceUpdate(ctx, deviceUpdate); err != nil {
			return fmt.Errorf("failed to register service device: %w", err)
		}
	} else {
		s.logger.Warn().
			Msg("DeviceRegistry not available for device registration")
	}

	s.logger.Debug().
		Str("device_id", deviceID).
		Interface("service_types", serviceTypes).
		Str("poller_id", pollerID).
		Msg("Successfully registered host device")

	return nil
}

func (*Server) getServiceHostname(serviceID, hostIP string) string {
	if serviceID != "" && (len(serviceID) > 7) {
		return serviceID
	}

	return hostIP
}<|MERGE_RESOLUTION|>--- conflicted
+++ resolved
@@ -17,20 +17,7 @@
 package core
 
 import (
-<<<<<<< HEAD
-    "bytes"
-    "context"
-    "encoding/json"
-    "fmt"
-    "strings"
-    "time"
-
-    "github.com/carverauto/serviceradar/pkg/core/api"
-    "github.com/carverauto/serviceradar/pkg/models"
-    "github.com/carverauto/serviceradar/proto"
-    "go.opentelemetry.io/otel/attribute"
-    "go.opentelemetry.io/otel/trace"
-=======
+	"bytes"
 	"context"
 	"encoding/json"
 	"errors"
@@ -49,7 +36,6 @@
 // Static errors for err113 compliance
 var (
 	ErrMissingLocationData = errors.New("missing required location data for device registration")
->>>>>>> 1371baf8
 )
 
 func (s *Server) handleService(ctx context.Context, svc *api.ServiceStatus, partition string, now time.Time) error {
@@ -65,8 +51,13 @@
 		attribute.Int("message_length", len(svc.Message)),
 	)
 
-    // Reduce noisy per-request logging; trace manages details
-    s.logger.Debug().Str("service", svc.Name).Str("type", svc.Type).Str("partition", partition).Bool("available", svc.Available).Msg("handleService")
+	s.logger.Debug().
+		Str("service_name", svc.Name).
+		Str("service_type", svc.Type).
+		Str("partition", partition).
+		Bool("available", svc.Available).
+		Int("message_length", len(svc.Message)).
+		Msg("handleService")
 
 	if svc.Type == sweepService {
 		span.AddEvent("Processing sweep service", trace.WithAttributes(
@@ -78,7 +69,7 @@
 			span.AddEvent("Sweep data processing failed", trace.WithAttributes(
 				attribute.String("error", err.Error()),
 			))
-        s.logger.Error().Err(err).Str("service_name", svc.Name).Str("service_type", svc.Type).Msg("processSweepData failed")
+			s.logger.Error().Err(err).Str("service_name", svc.Name).Str("service_type", svc.Type).Msg("processSweepData failed")
 
 			return fmt.Errorf("failed to process sweep data: %w", err)
 		}
@@ -128,21 +119,21 @@
 		attribute.Int("message_size", len(svc.Message)),
 	)
 
-    // Reduced log noise: initial sweep processing marker
-    s.logger.Debug().Str("service_name", svc.Name).Str("partition", partition).Msg("Sweep processing started")
+	// Reduced log noise: initial sweep processing marker
+	s.logger.Debug().Str("service_name", svc.Name).Str("partition", partition).Msg("Sweep processing started")
 }
 
 // logSweepPayloadInfo logs information about the extracted sweep payload
 func (s *Server) logSweepPayloadInfo(serviceName string, enhancedPayload *models.ServiceMetricsPayload, sweepMessage []byte) {
 	const maxPreviewLength = 300
 
-    // Avoid logging full payloads in production; keep a short summary only
-    s.logger.Debug().Str("service_name", serviceName).Int("sweep_message_length", len(sweepMessage)).Msg("Sweep payload received")
+	// Avoid logging full payloads in production; keep a short summary only
+	s.logger.Debug().Str("service_name", serviceName).Int("sweep_message_length", len(sweepMessage)).Msg("Sweep payload received")
 }
 
 // logContextInfo logs the extracted context information
 func (s *Server) logContextInfo(serviceName, pollerID, partition, agentID string) {
-    s.logger.Debug().Str("service_name", serviceName).Str("poller_id", pollerID).Str("partition", partition).Msg("Sweep context extracted")
+	s.logger.Debug().Str("service_name", serviceName).Str("poller_id", pollerID).Str("partition", partition).Msg("Sweep context extracted")
 }
 
 // prepareSweepData parses, validates and prepares the sweep data for processing
@@ -155,7 +146,7 @@
 		Hosts []models.HostResult `json:"hosts"`
 	}
 
-    s.logger.Debug().Str("service_name", svc.Name).Msg("Parsing sweep data")
+	s.logger.Debug().Str("service_name", svc.Name).Msg("Parsing sweep data")
 
 	parsedData, err := s.parseConcatenatedSweepJSON(ctx, sweepMessage, svc.Name)
 	if err != nil {
@@ -182,7 +173,7 @@
 	proto.SweepServiceStatus
 	Hosts []models.HostResult `json:"hosts"`
 }, contextPollerID, contextPartition, contextAgentID string, now time.Time) error {
-    s.logger.Debug().Str("service_name", serviceName).Int("host_count", len(sweepData.Hosts)).Msg("Processing hosts for device updates")
+	s.logger.Debug().Str("service_name", serviceName).Int("host_count", len(sweepData.Hosts)).Msg("Processing hosts for device updates")
 
 	updatesToStore := s.processHostResults(sweepData.Hosts, contextPollerID, contextPartition, contextAgentID, now)
 
@@ -194,7 +185,7 @@
 		attribute.String("agent_id", contextAgentID),
 	)
 
-    s.logger.Info().Str("service_name", serviceName).Int("hosts", len(sweepData.Hosts)).Int("updates", len(updatesToStore)).Msg("Sweep processed")
+	s.logger.Info().Str("service_name", serviceName).Int("hosts", len(sweepData.Hosts)).Int("updates", len(updatesToStore)).Msg("Sweep processed")
 
 	if len(updatesToStore) > 0 {
 		span.AddEvent("Processing device updates", trace.WithAttributes(
@@ -222,7 +213,7 @@
 		span.AddEvent("No device updates to process")
 	}
 
-    // Done
+	// Done
 
 	return nil
 }
@@ -245,8 +236,8 @@
 			Str("service_name", serviceName).
 			Msg("CORE_DEBUG: Single object parse failed for sweep data, trying to parse concatenated objects")
 
-        // Try to parse as concatenated JSON objects
-        decoder := json.NewDecoder(bytes.NewReader(sweepMessage))
+		// Try to parse as concatenated JSON objects
+		decoder := json.NewDecoder(bytes.NewReader(sweepMessage))
 
 		var allHosts []models.HostResult
 
@@ -351,15 +342,15 @@
 }
 
 func (*Server) createAPIService(svc *proto.ServiceStatus) api.ServiceStatus {
-    apiService := api.ServiceStatus{
-        Name:      svc.ServiceName,
-        Type:      svc.ServiceType,
-        Available: svc.Available,
-        Message:   svc.Message,
-        AgentID:   svc.AgentId,
-        PollerID:  svc.PollerId,
-        KvStoreID: svc.KvStoreId,
-    }
+	apiService := api.ServiceStatus{
+		Name:      svc.ServiceName,
+		Type:      svc.ServiceType,
+		Available: svc.Available,
+		Message:   svc.Message,
+		AgentID:   svc.AgentId,
+		PollerID:  svc.PollerId,
+		KvStoreID: svc.KvStoreId,
+	}
 
 	if len(svc.Message) > 0 {
 		var enhancedPayload models.ServiceMetricsPayload
@@ -637,12 +628,12 @@
 			Str("poller_id", pollerID).
 			Int("services_to_buffer", len(bufferedServiceList)).
 			Msg("Buffering services for storage")
-		
+
 		s.serviceListBufferMu.Lock()
 		s.serviceListBuffers[pollerID] = append(s.serviceListBuffers[pollerID], bufferedServiceList...)
 		totalBuffered := len(s.serviceListBuffers[pollerID])
 		s.serviceListBufferMu.Unlock()
-		
+
 		s.logger.Debug().
 			Str("poller_id", pollerID).
 			Int("total_buffered_services", totalBuffered).
@@ -678,7 +669,7 @@
 	}
 
 	kvMetadata := s.extractSafeKVMetadata(svc)
-	
+
 	serviceRecord := &models.Service{
 		PollerID:    pollerID,
 		ServiceName: svc.ServiceName,
@@ -706,10 +697,10 @@
 // This function ensures no secrets, passwords, or sensitive data is stored
 func (s *Server) extractSafeKVMetadata(svc *proto.ServiceStatus) map[string]string {
 	metadata := make(map[string]string)
-	
+
 	// Set service type for context
 	metadata["service_type"] = svc.ServiceType
-	
+
 	// Extract KV store information from the service status (safe, no secrets)
 	if svc.KvStoreId != "" {
 		metadata["kv_store_id"] = svc.KvStoreId
@@ -719,7 +710,7 @@
 		metadata["kv_enabled"] = "false"
 		metadata["kv_configured"] = "false"
 	}
-	
+
 	return metadata
 }
 

--- conflicted
+++ resolved
@@ -392,18 +392,17 @@
 		// Create the AND conditions for this level of nesting
 		currentLevelAnds := make([]models.Condition, 0, i+1)
 
-<<<<<<< HEAD
 	conditions := []models.Condition{{
 		Field:     orderField,
 		Operator:  op,
 		Value:     orderValue,
 		LogicalOp: models.And,
 	}}
-=======
+
 		// Add equality checks for all previous sort keys
 		for j := 0; j < i; j++ {
 			prevItem := query.OrderBy[j]
->>>>>>> b7657107
+
 
 			prevValue, ok := cursorData[prevItem.Field]
 			if !ok {

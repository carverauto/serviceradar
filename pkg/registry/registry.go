/*
 * Copyright 2025 Carver Automation Corporation.
 *
 * Licensed under the Apache License, Version 2.0 (the "License");
 * you may not use this file except in compliance with the License.
 * You may obtain a copy of the License at
 *
 *     http://www.apache.org/licenses/LICENSE-2.0
 *
 * Unless required by applicable law or agreed to in writing, software
 * distributed under the License is distributed on an "AS IS" BASIS,
 * WITHOUT WARRANTIES OR CONDITIONS OF ANY KIND, either express or implied.
 * See the License for the specific language governing permissions and
 * limitations under the License.
 */

package registry

import (
<<<<<<< HEAD
    "context"
    "fmt"
    "strings"
    "time"
    "regexp"

    "github.com/carverauto/serviceradar/pkg/db"
    "github.com/carverauto/serviceradar/pkg/logger"
    "github.com/carverauto/serviceradar/pkg/models"
=======
	"context"
	"errors"
	"fmt"
	"strings"
	"time"

	"github.com/carverauto/serviceradar/pkg/db"
	"github.com/carverauto/serviceradar/pkg/logger"
	"github.com/carverauto/serviceradar/pkg/models"
>>>>>>> 1371baf8
)

var (
	// ErrDeviceNotFound is returned when a device is not found
	ErrDeviceNotFound = errors.New("device not found")
)

const (
	defaultPartition = "default"
)

// DeviceRegistry is the concrete implementation of the registry.Manager.
type DeviceRegistry struct {
    db     db.Service
    logger logger.Logger
}

// NewDeviceRegistry creates a new, authoritative device registry.
func NewDeviceRegistry(database db.Service, log logger.Logger) *DeviceRegistry {
	return &DeviceRegistry{
		db:     database,
		logger: log,
	}
}

// ProcessDeviceUpdate is the single entry point for a new device discovery event.
func (r *DeviceRegistry) ProcessDeviceUpdate(ctx context.Context, update *models.DeviceUpdate) error {
	return r.ProcessBatchDeviceUpdates(ctx, []*models.DeviceUpdate{update})
}

// ProcessBatchDeviceUpdates processes a batch of discovery events (DeviceUpdates).
// It publishes them directly to the device_updates stream for the materialized view.
func (r *DeviceRegistry) ProcessBatchDeviceUpdates(ctx context.Context, updates []*models.DeviceUpdate) error {
    if len(updates) == 0 {
        return nil
    }

	processingStart := time.Now()

	defer func() {
		r.logger.Debug().
			Dur("duration", time.Since(processingStart)).
			Int("update_count", len(updates)).
			Msg("ProcessBatchDeviceUpdates completed")
	}()

    // Normalize and filter out invalid updates (e.g., empty IP)
    valid := make([]*models.DeviceUpdate, 0, len(updates))
    // Batch metrics
    var droppedEmptyIP int
    for _, u := range updates {
        r.normalizeUpdate(u)
        if u.IP == "" {
            r.logger.Warn().Str("device_id", u.DeviceID).Msg("Dropping update with empty IP")
            droppedEmptyIP++
            continue
        }
        valid = append(valid, u)
    }

    if len(valid) == 0 {
        return nil
    }

    // Build identity maps once per batch to avoid per-update DB lookups
    maps, err := r.buildIdentityMaps(ctx, valid)
    if err != nil {
        r.logger.Warn().Err(err).Msg("Failed to build identity maps; proceeding without canonicalization maps")
    }

    // Canonicalize by identity (Armis ID → NetBox ID → MAC) and emit tombstones for old IDs
    canonicalized := make([]*models.DeviceUpdate, 0, len(valid))
    tombstones := make([]*models.DeviceUpdate, 0, 4)
    var canonByArmisID int
    var canonByNetboxID int
    var canonByMAC int
    var tombstoneCount int

    for _, u := range valid {
        origID := u.DeviceID
        canonicalID, via := r.lookupCanonicalFromMaps(u, maps)

        if canonicalID != "" && canonicalID != origID {
            // Rewrite to canonical
            u.DeviceID = canonicalID
            switch via {
            case "armis_id":
                canonByArmisID++
            case "netbox_id":
                canonByNetboxID++
            case "mac":
                canonByMAC++
            }
            // Track current IP as alt for searchability
            if u.Metadata == nil {
                u.Metadata = map[string]string{}
            }
            if u.IP != "" {
                u.Metadata["alt_ip:"+u.IP] = "1"
            }
            // Emit tombstone to hide the old ID in list views
            tombstones = append(tombstones, &models.DeviceUpdate{
                AgentID:     u.AgentID,
                PollerID:    u.PollerID,
                Partition:   u.Partition,
                DeviceID:    origID,
                Source:      u.Source,
                IP:          u.IP,
                Timestamp:   time.Now(),
                IsAvailable: u.IsAvailable,
                Metadata:    map[string]string{"_merged_into": canonicalID},
            })
            tombstoneCount++
        }
        canonicalized = append(canonicalized, u)
    }

    batch := canonicalized
    if len(tombstones) > 0 {
        batch = append(batch, tombstones...)
    }

    // Publish directly to the device_updates stream
    if err := r.db.PublishBatchDeviceUpdates(ctx, batch); err != nil {
        return fmt.Errorf("failed to publish device updates: %w", err)
    }

    r.logger.Info().
        Int("incoming_updates", len(updates)).
        Int("valid_updates", len(valid)).
        Int("published_updates", len(batch)).
        Int("dropped_empty_ip", droppedEmptyIP).
        Int("canonicalized_by_armis_id", canonByArmisID).
        Int("canonicalized_by_netbox_id", canonByNetboxID).
        Int("canonicalized_by_mac", canonByMAC).
        Int("tombstones_emitted", tombstoneCount).
        Msg("Registry batch processed")

    return nil
}

// lookupCanonicalID attempts to find a canonical device_id for an incoming update
// using strong identifiers in priority order: Armis ID, then MAC address.
func (r *DeviceRegistry) lookupCanonicalID(ctx context.Context, u *models.DeviceUpdate) string {
    // Skip canonicalization for retraction/delete events to preserve original identity markers
    if u.Metadata != nil {
        if del, ok := u.Metadata["_deleted"]; ok && strings.EqualFold(del, "true") {
            return ""
        }
        if _, ok := u.Metadata["_merged_into"]; ok {
            return ""
        }
    }
    // 1) Prefer Armis device ID if present
    if u.Metadata != nil {
        if armisID, ok := u.Metadata["armis_device_id"]; ok && armisID != "" {
            id := r.findDeviceIDByArmisID(ctx, armisID)
            if id != "" {
                return id
            }
        }
    }

    // 2) Fall back to MAC
    if u.MAC != nil && *u.MAC != "" {
        id := r.findDeviceIDByMAC(ctx, *u.MAC)
        if id != "" {
            return id
        }
    }

    return ""
}

// lookupCanonicalIDWithVia is like lookupCanonicalID but returns the reason used
// for canonicalization: "armis_id" | "mac" | "" (none).
func (r *DeviceRegistry) lookupCanonicalIDWithVia(ctx context.Context, u *models.DeviceUpdate) (string, string) {
    // Skip deletes
    if u.Metadata != nil {
        if del, ok := u.Metadata["_deleted"]; ok && strings.EqualFold(del, "true") {
            return "", ""
        }
        if _, ok := u.Metadata["_merged_into"]; ok {
            return "", ""
        }
    }
    if u.Metadata != nil {
        if armisID, ok := u.Metadata["armis_device_id"]; ok && armisID != "" {
            if id := r.findDeviceIDByArmisID(ctx, armisID); id != "" {
                return id, "armis_id"
            }
        }
        // Prefer NetBox device ID if present
        if integType, ok := u.Metadata["integration_type"]; ok && integType == "netbox" {
            if nbID, ok2 := u.Metadata["integration_id"]; ok2 && nbID != "" {
                if id := r.findDeviceIDByNetboxID(ctx, nbID); id != "" {
                    return id, "netbox_id"
                }
            }
            if nbID, ok2 := u.Metadata["netbox_device_id"]; ok2 && nbID != "" { // alternate key
                if id := r.findDeviceIDByNetboxID(ctx, nbID); id != "" {
                    return id, "netbox_id"
                }
            }
        }
    }
    if u.MAC != nil && *u.MAC != "" {
        if id := r.findDeviceIDByMAC(ctx, *u.MAC); id != "" {
            return id, "mac"
        }
    }
    return "", ""
}

func (r *DeviceRegistry) findDeviceIDByArmisID(ctx context.Context, armisID string) string {
    const q = `SELECT device_id FROM table(unified_devices)
              WHERE has(map_keys(metadata), 'armis_device_id') AND metadata['armis_device_id'] = $1
              ORDER BY _tp_time DESC LIMIT 1`
    rows, err := r.db.ExecuteQuery(ctx, q, armisID)
    if err != nil {
        r.logger.Debug().Err(err).Str("armis_id", armisID).Msg("Canonical lookup by Armis ID failed")
        return ""
    }
    if len(rows) == 0 {
        return ""
    }
    if v, ok := rows[0]["device_id"].(string); ok {
        return v
    }
    return ""
}

func (r *DeviceRegistry) findDeviceIDByMAC(ctx context.Context, mac string) string {
    // Exact match on stored MAC string
    const q = `SELECT device_id FROM table(unified_devices)
              WHERE mac = $1
              ORDER BY _tp_time DESC LIMIT 1`
    rows, err := r.db.ExecuteQuery(ctx, q, mac)
    if err != nil {
        r.logger.Debug().Err(err).Str("mac", mac).Msg("Canonical lookup by MAC failed")
        return ""
    }
    if len(rows) == 0 {
        return ""
    }
    if v, ok := rows[0]["device_id"].(string); ok {
        return v
    }
    return ""
}

func (r *DeviceRegistry) findDeviceIDByNetboxID(ctx context.Context, netboxID string) string {
    // Match by metadata integration_id or netbox_device_id stored in unified_devices
    const q = `SELECT device_id FROM table(unified_devices)
              WHERE (has(map_keys(metadata), 'integration_type') AND metadata['integration_type'] = 'netbox')
                AND ((has(map_keys(metadata), 'integration_id') AND metadata['integration_id'] = $1)
                  OR (has(map_keys(metadata), 'netbox_device_id') AND metadata['netbox_device_id'] = $1))
              ORDER BY _tp_time DESC LIMIT 1`
    rows, err := r.db.ExecuteQuery(ctx, q, netboxID)
    if err != nil {
        r.logger.Debug().Err(err).Str("netbox_id", netboxID).Msg("Canonical lookup by NetBox ID failed")
        return ""
    }
    if len(rows) == 0 {
        return ""
    }
    if v, ok := rows[0]["device_id"].(string); ok {
        return v
    }
    return ""
}

// identityMaps holds batch-resolved mappings from identity → canonical device_id
type identityMaps struct {
    armis map[string]string
    netbx map[string]string
    mac   map[string]string
    ip    map[string]string
}

func (r *DeviceRegistry) buildIdentityMaps(ctx context.Context, updates []*models.DeviceUpdate) (*identityMaps, error) {
    m := &identityMaps{armis: map[string]string{}, netbx: map[string]string{}, mac: map[string]string{}, ip: map[string]string{}}

    // Collect unique identities
    armisSet := make(map[string]struct{})
    netboxSet := make(map[string]struct{})
    macSet := make(map[string]struct{})
    ipSet := make(map[string]struct{})

    for _, u := range updates {
        if u.Metadata != nil {
            if del, ok := u.Metadata["_deleted"]; ok && strings.EqualFold(del, "true") {
                continue
            }
            if _, ok := u.Metadata["_merged_into"]; ok {
                continue
            }
            if id := u.Metadata["armis_device_id"]; id != "" {
                armisSet[id] = struct{}{}
            }
            if typ := u.Metadata["integration_type"]; typ == "netbox" {
                if id := u.Metadata["integration_id"]; id != "" {
                    netboxSet[id] = struct{}{}
                }
                if id := u.Metadata["netbox_device_id"]; id != "" {
                    netboxSet[id] = struct{}{}
                }
            }
        }
        if u.MAC != nil && *u.MAC != "" {
            for _, mac := range parseMACList(*u.MAC) {
                macSet[mac] = struct{}{}
            }
        }
        if u.IP != "" {
            ipSet[u.IP] = struct{}{}
        }
    }

    // Helper to convert set to slice
    toList := func(set map[string]struct{}) []string {
        out := make([]string, 0, len(set))
        for k := range set {
            out = append(out, k)
        }
        return out
    }

    // Resolve in chunks
    if err := r.resolveArmisIDs(ctx, toList(armisSet), m.armis); err != nil {
        return m, err
    }
    if err := r.resolveNetboxIDs(ctx, toList(netboxSet), m.netbx); err != nil {
        return m, err
    }
    if err := r.resolveMACs(ctx, toList(macSet), m.mac); err != nil {
        return m, err
    }
    if err := r.resolveIPsToCanonical(ctx, toList(ipSet), m.ip); err != nil {
        return m, err
    }
    return m, nil
}

func (r *DeviceRegistry) resolveArmisIDs(ctx context.Context, ids []string, out map[string]string) error {
    if len(ids) == 0 { return nil }
    const chunk = 1000
    for i := 0; i < len(ids); i += chunk {
        end := i + chunk
        if end > len(ids) { end = len(ids) }
        list := quoteList(ids[i:end])
        q := `SELECT device_id, metadata['armis_device_id'] AS id, _tp_time
              FROM table(unified_devices)
              WHERE has(map_keys(metadata), 'armis_device_id')
                AND metadata['armis_device_id'] IN (` + list + `)
              ORDER BY _tp_time DESC`
        rows, err := r.db.ExecuteQuery(ctx, q)
        if err != nil { return err }
        // first seen per id wins (ordered by time desc)
        for _, row := range rows {
            idVal, _ := row["id"].(string)
            dev, _ := row["device_id"].(string)
            if idVal == "" || dev == "" { continue }
            if _, exists := out[idVal]; !exists { out[idVal] = dev }
        }
    }
    return nil
}

func (r *DeviceRegistry) resolveNetboxIDs(ctx context.Context, ids []string, out map[string]string) error {
    if len(ids) == 0 { return nil }
    const chunk = 1000
    for i := 0; i < len(ids); i += chunk {
        end := i + chunk
        if end > len(ids) { end = len(ids) }
        list := quoteList(ids[i:end])
        q := `SELECT device_id,
                     if(has(map_keys(metadata),'integration_id'), metadata['integration_id'], metadata['netbox_device_id']) AS id,
                     _tp_time
              FROM table(unified_devices)
              WHERE has(map_keys(metadata), 'integration_type') AND metadata['integration_type'] = 'netbox'
                AND ((has(map_keys(metadata), 'integration_id') AND metadata['integration_id'] IN (` + list + `))
                  OR (has(map_keys(metadata), 'netbox_device_id') AND metadata['netbox_device_id'] IN (` + list + `)))
              ORDER BY _tp_time DESC`
        rows, err := r.db.ExecuteQuery(ctx, q)
        if err != nil { return err }
        for _, row := range rows {
            idVal, _ := row["id"].(string)
            dev, _ := row["device_id"].(string)
            if idVal == "" || dev == "" { continue }
            if _, exists := out[idVal]; !exists { out[idVal] = dev }
        }
    }
    return nil
}

func (r *DeviceRegistry) resolveMACs(ctx context.Context, macs []string, out map[string]string) error {
    if len(macs) == 0 { return nil }
    const chunk = 1000
    for i := 0; i < len(macs); i += chunk {
        end := i + chunk
        if end > len(macs) { end = len(macs) }
        list := quoteList(macs[i:end])
        q := `SELECT device_id, mac AS id, _tp_time
              FROM table(unified_devices)
              WHERE mac IN (` + list + `)
              ORDER BY _tp_time DESC`
        rows, err := r.db.ExecuteQuery(ctx, q)
        if err != nil { return err }
        for _, row := range rows {
            idVal, _ := row["id"].(string)
            dev, _ := row["device_id"].(string)
            if idVal == "" || dev == "" { continue }
            if _, exists := out[idVal]; !exists { out[idVal] = dev }
        }
    }
    return nil
}

// resolveIPsToCanonical maps IPs to canonical device_ids where the device has a strong identity
func (r *DeviceRegistry) resolveIPsToCanonical(ctx context.Context, ips []string, out map[string]string) error {
    if len(ips) == 0 { return nil }
    const chunk = 1000
    for i := 0; i < len(ips); i += chunk {
        end := i + chunk
        if end > len(ips) { end = len(ips) }
        list := quoteList(ips[i:end])
        q := `SELECT device_id, ip, _tp_time
              FROM table(unified_devices)
              WHERE ip IN (` + list + `)
                AND (has(map_keys(metadata),'armis_device_id')
                     OR (has(map_keys(metadata),'integration_type') AND metadata['integration_type']='netbox')
                     OR (mac IS NOT NULL AND mac != ''))
              ORDER BY _tp_time DESC`
        rows, err := r.db.ExecuteQuery(ctx, q)
        if err != nil { return err }
        for _, row := range rows {
            ip, _ := row["ip"].(string)
            dev, _ := row["device_id"].(string)
            if ip == "" || dev == "" { continue }
            if _, exists := out[ip]; !exists { out[ip] = dev }
        }
    }
    return nil
}

func (r *DeviceRegistry) lookupCanonicalFromMaps(u *models.DeviceUpdate, maps *identityMaps) (string, string) {
    if maps == nil { return "", "" }
    if u.Metadata != nil {
        if del, ok := u.Metadata["_deleted"]; ok && strings.EqualFold(del, "true") { return "", "" }
        if _, ok := u.Metadata["_merged_into"]; ok { return "", "" }
        if id := u.Metadata["armis_device_id"]; id != "" {
            if dev, ok := maps.armis[id]; ok { return dev, "armis_id" }
        }
        if typ := u.Metadata["integration_type"]; typ == "netbox" {
            if id := u.Metadata["integration_id"]; id != "" {
                if dev, ok := maps.netbx[id]; ok { return dev, "netbox_id" }
            }
            if id := u.Metadata["netbox_device_id"]; id != "" {
                if dev, ok := maps.netbx[id]; ok { return dev, "netbox_id" }
            }
        }
    }
    if u.IP != "" {
        if dev, ok := maps.ip[u.IP]; ok { return dev, "ip" }
    }
    if u.MAC != nil && *u.MAC != "" {
        if dev, ok := maps.mac[*u.MAC]; ok { return dev, "mac" }
    }
    return "", ""
}

func quoteList(vals []string) string {
    if len(vals) == 0 { return "''" }
    b := strings.Builder{}
    for i, v := range vals {
        if i > 0 { b.WriteString(",") }
        b.WriteString("'")
        b.WriteString(strings.ReplaceAll(v, "'", "''"))
        b.WriteString("'")
    }
    return b.String()
}

var macRe = regexp.MustCompile(`(?i)[0-9a-f]{2}(?::[0-9a-f]{2}){5}`)

// parseMACList extracts individual MAC addresses from a possibly comma/space-separated string.
func parseMACList(s string) []string {
    // If it already looks like a single MAC, return it
    if macRe.MatchString(s) && !strings.Contains(s, ",") {
        return []string{strings.ToUpper(macRe.FindString(s))}
    }
    // Extract all MAC-like tokens
    matches := macRe.FindAllString(s, -1)
    out := make([]string, 0, len(matches))
    seen := make(map[string]struct{})
    for _, m := range matches {
        mac := strings.ToUpper(m)
        if _, ok := seen[mac]; ok { continue }
        seen[mac] = struct{}{}
        out = append(out, mac)
    }
    return out
}

// normalizeUpdate ensures a DeviceUpdate has the minimum required information.
func (r *DeviceRegistry) normalizeUpdate(update *models.DeviceUpdate) {
	if update.IP == "" {
		r.logger.Debug().Msg("Skipping update with no IP address")
		return // Or handle error
	}

	// If DeviceID is completely empty, generate one from Partition and IP
	if update.DeviceID == "" {
		if update.Partition == "" {
			update.Partition = defaultPartition
		}

		update.DeviceID = fmt.Sprintf("%s:%s", update.Partition, update.IP)

		r.logger.Debug().
			Str("device_id", update.DeviceID).
			Msg("Generated DeviceID for update with empty DeviceID")
	} else {
		// Extract partition from DeviceID if possible
		partition := extractPartitionFromDeviceID(update.DeviceID)

		// If partition is empty, set it from extracted partition or default
		if update.Partition == "" {
			update.Partition = partition
		}

		// If DeviceID was malformed (no colon) but we have an IP, fix it
		if !strings.Contains(update.DeviceID, ":") && update.IP != "" {
			update.DeviceID = fmt.Sprintf("%s:%s", update.Partition, update.IP)
		}
	}

	if update.Source == "" {
		update.Source = "unknown"
	}

	// Self-reported devices are always available by definition
	if update.Source == models.DiscoverySourceSelfReported {
		update.IsAvailable = true
	}

	if update.Timestamp.IsZero() {
		update.Timestamp = time.Now()
	}

	if update.Confidence == 0 {
		update.Confidence = models.GetSourceConfidence(update.Source)
	}
}

func (r *DeviceRegistry) GetDevice(ctx context.Context, deviceID string) (*models.UnifiedDevice, error) {
	devices, err := r.db.GetUnifiedDevicesByIPsOrIDs(ctx, nil, []string{deviceID})
	if err != nil {
		return nil, fmt.Errorf("failed to get device %s: %w", deviceID, err)
	}

	if len(devices) == 0 {
		return nil, fmt.Errorf("%w: %s", ErrDeviceNotFound, deviceID)
	}

	return devices[0], nil
}

func (r *DeviceRegistry) GetDevicesByIP(ctx context.Context, ip string) ([]*models.UnifiedDevice, error) {
	devices, err := r.db.GetUnifiedDevicesByIPsOrIDs(ctx, []string{ip}, nil)
	if err != nil {
		return nil, fmt.Errorf("failed to get devices by IP %s: %w", ip, err)
	}

	return devices, nil
}

func (r *DeviceRegistry) ListDevices(ctx context.Context, limit, offset int) ([]*models.UnifiedDevice, error) {
	return r.db.ListUnifiedDevices(ctx, limit, offset)
}

func (r *DeviceRegistry) GetMergedDevice(ctx context.Context, deviceIDOrIP string) (*models.UnifiedDevice, error) {
	device, err := r.GetDevice(ctx, deviceIDOrIP)
	if err == nil {
		return device, nil
	}

	devices, err := r.GetDevicesByIP(ctx, deviceIDOrIP)
	if err != nil {
		return nil, fmt.Errorf("failed to get device by ID or IP %s: %w", deviceIDOrIP, err)
	}

	if len(devices) == 0 {
		return nil, fmt.Errorf("%w: %s", ErrDeviceNotFound, deviceIDOrIP)
	}

	return devices[0], nil
}

func (r *DeviceRegistry) FindRelatedDevices(ctx context.Context, deviceID string) ([]*models.UnifiedDevice, error) {
	primaryDevice, err := r.GetDevice(ctx, deviceID)
	if err != nil {
		return nil, fmt.Errorf("failed to get primary device %s: %w", deviceID, err)
	}

	relatedDevices, err := r.GetDevicesByIP(ctx, primaryDevice.IP)
	if err != nil {
		return nil, fmt.Errorf("failed to get related devices by IP %s: %w", primaryDevice.IP, err)
	}

	finalList := make([]*models.UnifiedDevice, 0)

	for _, dev := range relatedDevices {
		if dev.DeviceID != deviceID {
			finalList = append(finalList, dev)
		}
	}

	return finalList, nil
}

func extractPartitionFromDeviceID(deviceID string) string {
	parts := strings.Split(deviceID, ":")
	if len(parts) >= 2 {
		return parts[0]
	}

	return defaultPartition
}<|MERGE_RESOLUTION|>--- conflicted
+++ resolved
@@ -17,27 +17,16 @@
 package registry
 
 import (
-<<<<<<< HEAD
-    "context"
-    "fmt"
-    "strings"
-    "time"
-    "regexp"
-
-    "github.com/carverauto/serviceradar/pkg/db"
-    "github.com/carverauto/serviceradar/pkg/logger"
-    "github.com/carverauto/serviceradar/pkg/models"
-=======
 	"context"
 	"errors"
 	"fmt"
+	"regexp"
 	"strings"
 	"time"
 
 	"github.com/carverauto/serviceradar/pkg/db"
 	"github.com/carverauto/serviceradar/pkg/logger"
 	"github.com/carverauto/serviceradar/pkg/models"
->>>>>>> 1371baf8
 )
 
 var (
@@ -51,8 +40,8 @@
 
 // DeviceRegistry is the concrete implementation of the registry.Manager.
 type DeviceRegistry struct {
-    db     db.Service
-    logger logger.Logger
+	db     db.Service
+	logger logger.Logger
 }
 
 // NewDeviceRegistry creates a new, authoritative device registry.
@@ -71,9 +60,9 @@
 // ProcessBatchDeviceUpdates processes a batch of discovery events (DeviceUpdates).
 // It publishes them directly to the device_updates stream for the materialized view.
 func (r *DeviceRegistry) ProcessBatchDeviceUpdates(ctx context.Context, updates []*models.DeviceUpdate) error {
-    if len(updates) == 0 {
-        return nil
-    }
+	if len(updates) == 0 {
+		return nil
+	}
 
 	processingStart := time.Now()
 
@@ -84,337 +73,351 @@
 			Msg("ProcessBatchDeviceUpdates completed")
 	}()
 
-    // Normalize and filter out invalid updates (e.g., empty IP)
-    valid := make([]*models.DeviceUpdate, 0, len(updates))
-    // Batch metrics
-    var droppedEmptyIP int
-    for _, u := range updates {
-        r.normalizeUpdate(u)
-        if u.IP == "" {
-            r.logger.Warn().Str("device_id", u.DeviceID).Msg("Dropping update with empty IP")
-            droppedEmptyIP++
-            continue
-        }
-        valid = append(valid, u)
-    }
-
-    if len(valid) == 0 {
-        return nil
-    }
-
-    // Build identity maps once per batch to avoid per-update DB lookups
-    maps, err := r.buildIdentityMaps(ctx, valid)
-    if err != nil {
-        r.logger.Warn().Err(err).Msg("Failed to build identity maps; proceeding without canonicalization maps")
-    }
-
-    // Canonicalize by identity (Armis ID → NetBox ID → MAC) and emit tombstones for old IDs
-    canonicalized := make([]*models.DeviceUpdate, 0, len(valid))
-    tombstones := make([]*models.DeviceUpdate, 0, 4)
-    var canonByArmisID int
-    var canonByNetboxID int
-    var canonByMAC int
-    var tombstoneCount int
-
-    for _, u := range valid {
-        origID := u.DeviceID
-        canonicalID, via := r.lookupCanonicalFromMaps(u, maps)
-
-        if canonicalID != "" && canonicalID != origID {
-            // Rewrite to canonical
-            u.DeviceID = canonicalID
-            switch via {
-            case "armis_id":
-                canonByArmisID++
-            case "netbox_id":
-                canonByNetboxID++
-            case "mac":
-                canonByMAC++
-            }
-            // Track current IP as alt for searchability
-            if u.Metadata == nil {
-                u.Metadata = map[string]string{}
-            }
-            if u.IP != "" {
-                u.Metadata["alt_ip:"+u.IP] = "1"
-            }
-            // Emit tombstone to hide the old ID in list views
-            tombstones = append(tombstones, &models.DeviceUpdate{
-                AgentID:     u.AgentID,
-                PollerID:    u.PollerID,
-                Partition:   u.Partition,
-                DeviceID:    origID,
-                Source:      u.Source,
-                IP:          u.IP,
-                Timestamp:   time.Now(),
-                IsAvailable: u.IsAvailable,
-                Metadata:    map[string]string{"_merged_into": canonicalID},
-            })
-            tombstoneCount++
-        }
-        canonicalized = append(canonicalized, u)
-    }
-
-    batch := canonicalized
-    if len(tombstones) > 0 {
-        batch = append(batch, tombstones...)
-    }
-
-    // Publish directly to the device_updates stream
-    if err := r.db.PublishBatchDeviceUpdates(ctx, batch); err != nil {
-        return fmt.Errorf("failed to publish device updates: %w", err)
-    }
-
-    r.logger.Info().
-        Int("incoming_updates", len(updates)).
-        Int("valid_updates", len(valid)).
-        Int("published_updates", len(batch)).
-        Int("dropped_empty_ip", droppedEmptyIP).
-        Int("canonicalized_by_armis_id", canonByArmisID).
-        Int("canonicalized_by_netbox_id", canonByNetboxID).
-        Int("canonicalized_by_mac", canonByMAC).
-        Int("tombstones_emitted", tombstoneCount).
-        Msg("Registry batch processed")
-
-    return nil
+	// Normalize and filter out invalid updates (e.g., empty IP)
+	valid := make([]*models.DeviceUpdate, 0, len(updates))
+	// Batch metrics
+	var droppedEmptyIP int
+	for _, u := range updates {
+		r.normalizeUpdate(u)
+		if u.IP == "" {
+			r.logger.Warn().Str("device_id", u.DeviceID).Msg("Dropping update with empty IP")
+			droppedEmptyIP++
+			continue
+		}
+		valid = append(valid, u)
+	}
+
+	if len(valid) == 0 {
+		return nil
+	}
+
+	// Build identity maps once per batch to avoid per-update DB lookups
+	maps, err := r.buildIdentityMaps(ctx, valid)
+	if err != nil {
+		r.logger.Warn().Err(err).Msg("Failed to build identity maps; proceeding without canonicalization maps")
+	}
+
+	// Canonicalize by identity (Armis ID → NetBox ID → MAC) and emit tombstones for old IDs
+	canonicalized := make([]*models.DeviceUpdate, 0, len(valid))
+	tombstones := make([]*models.DeviceUpdate, 0, 4)
+	var canonByArmisID int
+	var canonByNetboxID int
+	var canonByMAC int
+	var tombstoneCount int
+
+	for _, u := range valid {
+		origID := u.DeviceID
+		canonicalID, via := r.lookupCanonicalFromMaps(u, maps)
+
+		if canonicalID != "" && canonicalID != origID {
+			// Rewrite to canonical
+			u.DeviceID = canonicalID
+			switch via {
+			case "armis_id":
+				canonByArmisID++
+			case "netbox_id":
+				canonByNetboxID++
+			case "mac":
+				canonByMAC++
+			}
+			// Track current IP as alt for searchability
+			if u.Metadata == nil {
+				u.Metadata = map[string]string{}
+			}
+			if u.IP != "" {
+				u.Metadata["alt_ip:"+u.IP] = "1"
+			}
+			// Emit tombstone to hide the old ID in list views
+			tombstones = append(tombstones, &models.DeviceUpdate{
+				AgentID:     u.AgentID,
+				PollerID:    u.PollerID,
+				Partition:   u.Partition,
+				DeviceID:    origID,
+				Source:      u.Source,
+				IP:          u.IP,
+				Timestamp:   time.Now(),
+				IsAvailable: u.IsAvailable,
+				Metadata:    map[string]string{"_merged_into": canonicalID},
+			})
+			tombstoneCount++
+		}
+		canonicalized = append(canonicalized, u)
+	}
+
+	batch := canonicalized
+	if len(tombstones) > 0 {
+		batch = append(batch, tombstones...)
+	}
+
+	// Publish directly to the device_updates stream
+	if err := r.db.PublishBatchDeviceUpdates(ctx, batch); err != nil {
+		return fmt.Errorf("failed to publish device updates: %w", err)
+	}
+
+	r.logger.Info().
+		Int("incoming_updates", len(updates)).
+		Int("valid_updates", len(valid)).
+		Int("published_updates", len(batch)).
+		Int("dropped_empty_ip", droppedEmptyIP).
+		Int("canonicalized_by_armis_id", canonByArmisID).
+		Int("canonicalized_by_netbox_id", canonByNetboxID).
+		Int("canonicalized_by_mac", canonByMAC).
+		Int("tombstones_emitted", tombstoneCount).
+		Msg("Registry batch processed")
+
+	return nil
 }
 
 // lookupCanonicalID attempts to find a canonical device_id for an incoming update
 // using strong identifiers in priority order: Armis ID, then MAC address.
 func (r *DeviceRegistry) lookupCanonicalID(ctx context.Context, u *models.DeviceUpdate) string {
-    // Skip canonicalization for retraction/delete events to preserve original identity markers
-    if u.Metadata != nil {
-        if del, ok := u.Metadata["_deleted"]; ok && strings.EqualFold(del, "true") {
-            return ""
-        }
-        if _, ok := u.Metadata["_merged_into"]; ok {
-            return ""
-        }
-    }
-    // 1) Prefer Armis device ID if present
-    if u.Metadata != nil {
-        if armisID, ok := u.Metadata["armis_device_id"]; ok && armisID != "" {
-            id := r.findDeviceIDByArmisID(ctx, armisID)
-            if id != "" {
-                return id
-            }
-        }
-    }
-
-    // 2) Fall back to MAC
-    if u.MAC != nil && *u.MAC != "" {
-        id := r.findDeviceIDByMAC(ctx, *u.MAC)
-        if id != "" {
-            return id
-        }
-    }
-
-    return ""
+	// Skip canonicalization for retraction/delete events to preserve original identity markers
+	if u.Metadata != nil {
+		if del, ok := u.Metadata["_deleted"]; ok && strings.EqualFold(del, "true") {
+			return ""
+		}
+		if _, ok := u.Metadata["_merged_into"]; ok {
+			return ""
+		}
+	}
+	// 1) Prefer Armis device ID if present
+	if u.Metadata != nil {
+		if armisID, ok := u.Metadata["armis_device_id"]; ok && armisID != "" {
+			id := r.findDeviceIDByArmisID(ctx, armisID)
+			if id != "" {
+				return id
+			}
+		}
+	}
+
+	// 2) Fall back to MAC
+	if u.MAC != nil && *u.MAC != "" {
+		id := r.findDeviceIDByMAC(ctx, *u.MAC)
+		if id != "" {
+			return id
+		}
+	}
+
+	return ""
 }
 
 // lookupCanonicalIDWithVia is like lookupCanonicalID but returns the reason used
 // for canonicalization: "armis_id" | "mac" | "" (none).
 func (r *DeviceRegistry) lookupCanonicalIDWithVia(ctx context.Context, u *models.DeviceUpdate) (string, string) {
-    // Skip deletes
-    if u.Metadata != nil {
-        if del, ok := u.Metadata["_deleted"]; ok && strings.EqualFold(del, "true") {
-            return "", ""
-        }
-        if _, ok := u.Metadata["_merged_into"]; ok {
-            return "", ""
-        }
-    }
-    if u.Metadata != nil {
-        if armisID, ok := u.Metadata["armis_device_id"]; ok && armisID != "" {
-            if id := r.findDeviceIDByArmisID(ctx, armisID); id != "" {
-                return id, "armis_id"
-            }
-        }
-        // Prefer NetBox device ID if present
-        if integType, ok := u.Metadata["integration_type"]; ok && integType == "netbox" {
-            if nbID, ok2 := u.Metadata["integration_id"]; ok2 && nbID != "" {
-                if id := r.findDeviceIDByNetboxID(ctx, nbID); id != "" {
-                    return id, "netbox_id"
-                }
-            }
-            if nbID, ok2 := u.Metadata["netbox_device_id"]; ok2 && nbID != "" { // alternate key
-                if id := r.findDeviceIDByNetboxID(ctx, nbID); id != "" {
-                    return id, "netbox_id"
-                }
-            }
-        }
-    }
-    if u.MAC != nil && *u.MAC != "" {
-        if id := r.findDeviceIDByMAC(ctx, *u.MAC); id != "" {
-            return id, "mac"
-        }
-    }
-    return "", ""
+	// Skip deletes
+	if u.Metadata != nil {
+		if del, ok := u.Metadata["_deleted"]; ok && strings.EqualFold(del, "true") {
+			return "", ""
+		}
+		if _, ok := u.Metadata["_merged_into"]; ok {
+			return "", ""
+		}
+	}
+	if u.Metadata != nil {
+		if armisID, ok := u.Metadata["armis_device_id"]; ok && armisID != "" {
+			if id := r.findDeviceIDByArmisID(ctx, armisID); id != "" {
+				return id, "armis_id"
+			}
+		}
+		// Prefer NetBox device ID if present
+		if integType, ok := u.Metadata["integration_type"]; ok && integType == "netbox" {
+			if nbID, ok2 := u.Metadata["integration_id"]; ok2 && nbID != "" {
+				if id := r.findDeviceIDByNetboxID(ctx, nbID); id != "" {
+					return id, "netbox_id"
+				}
+			}
+			if nbID, ok2 := u.Metadata["netbox_device_id"]; ok2 && nbID != "" { // alternate key
+				if id := r.findDeviceIDByNetboxID(ctx, nbID); id != "" {
+					return id, "netbox_id"
+				}
+			}
+		}
+	}
+	if u.MAC != nil && *u.MAC != "" {
+		if id := r.findDeviceIDByMAC(ctx, *u.MAC); id != "" {
+			return id, "mac"
+		}
+	}
+	return "", ""
 }
 
 func (r *DeviceRegistry) findDeviceIDByArmisID(ctx context.Context, armisID string) string {
-    const q = `SELECT device_id FROM table(unified_devices)
+	const q = `SELECT device_id FROM table(unified_devices)
               WHERE has(map_keys(metadata), 'armis_device_id') AND metadata['armis_device_id'] = $1
               ORDER BY _tp_time DESC LIMIT 1`
-    rows, err := r.db.ExecuteQuery(ctx, q, armisID)
-    if err != nil {
-        r.logger.Debug().Err(err).Str("armis_id", armisID).Msg("Canonical lookup by Armis ID failed")
-        return ""
-    }
-    if len(rows) == 0 {
-        return ""
-    }
-    if v, ok := rows[0]["device_id"].(string); ok {
-        return v
-    }
-    return ""
+	rows, err := r.db.ExecuteQuery(ctx, q, armisID)
+	if err != nil {
+		r.logger.Debug().Err(err).Str("armis_id", armisID).Msg("Canonical lookup by Armis ID failed")
+		return ""
+	}
+	if len(rows) == 0 {
+		return ""
+	}
+	if v, ok := rows[0]["device_id"].(string); ok {
+		return v
+	}
+	return ""
 }
 
 func (r *DeviceRegistry) findDeviceIDByMAC(ctx context.Context, mac string) string {
-    // Exact match on stored MAC string
-    const q = `SELECT device_id FROM table(unified_devices)
+	// Exact match on stored MAC string
+	const q = `SELECT device_id FROM table(unified_devices)
               WHERE mac = $1
               ORDER BY _tp_time DESC LIMIT 1`
-    rows, err := r.db.ExecuteQuery(ctx, q, mac)
-    if err != nil {
-        r.logger.Debug().Err(err).Str("mac", mac).Msg("Canonical lookup by MAC failed")
-        return ""
-    }
-    if len(rows) == 0 {
-        return ""
-    }
-    if v, ok := rows[0]["device_id"].(string); ok {
-        return v
-    }
-    return ""
+	rows, err := r.db.ExecuteQuery(ctx, q, mac)
+	if err != nil {
+		r.logger.Debug().Err(err).Str("mac", mac).Msg("Canonical lookup by MAC failed")
+		return ""
+	}
+	if len(rows) == 0 {
+		return ""
+	}
+	if v, ok := rows[0]["device_id"].(string); ok {
+		return v
+	}
+	return ""
 }
 
 func (r *DeviceRegistry) findDeviceIDByNetboxID(ctx context.Context, netboxID string) string {
-    // Match by metadata integration_id or netbox_device_id stored in unified_devices
-    const q = `SELECT device_id FROM table(unified_devices)
+	// Match by metadata integration_id or netbox_device_id stored in unified_devices
+	const q = `SELECT device_id FROM table(unified_devices)
               WHERE (has(map_keys(metadata), 'integration_type') AND metadata['integration_type'] = 'netbox')
                 AND ((has(map_keys(metadata), 'integration_id') AND metadata['integration_id'] = $1)
                   OR (has(map_keys(metadata), 'netbox_device_id') AND metadata['netbox_device_id'] = $1))
               ORDER BY _tp_time DESC LIMIT 1`
-    rows, err := r.db.ExecuteQuery(ctx, q, netboxID)
-    if err != nil {
-        r.logger.Debug().Err(err).Str("netbox_id", netboxID).Msg("Canonical lookup by NetBox ID failed")
-        return ""
-    }
-    if len(rows) == 0 {
-        return ""
-    }
-    if v, ok := rows[0]["device_id"].(string); ok {
-        return v
-    }
-    return ""
+	rows, err := r.db.ExecuteQuery(ctx, q, netboxID)
+	if err != nil {
+		r.logger.Debug().Err(err).Str("netbox_id", netboxID).Msg("Canonical lookup by NetBox ID failed")
+		return ""
+	}
+	if len(rows) == 0 {
+		return ""
+	}
+	if v, ok := rows[0]["device_id"].(string); ok {
+		return v
+	}
+	return ""
 }
 
 // identityMaps holds batch-resolved mappings from identity → canonical device_id
 type identityMaps struct {
-    armis map[string]string
-    netbx map[string]string
-    mac   map[string]string
-    ip    map[string]string
+	armis map[string]string
+	netbx map[string]string
+	mac   map[string]string
+	ip    map[string]string
 }
 
 func (r *DeviceRegistry) buildIdentityMaps(ctx context.Context, updates []*models.DeviceUpdate) (*identityMaps, error) {
-    m := &identityMaps{armis: map[string]string{}, netbx: map[string]string{}, mac: map[string]string{}, ip: map[string]string{}}
-
-    // Collect unique identities
-    armisSet := make(map[string]struct{})
-    netboxSet := make(map[string]struct{})
-    macSet := make(map[string]struct{})
-    ipSet := make(map[string]struct{})
-
-    for _, u := range updates {
-        if u.Metadata != nil {
-            if del, ok := u.Metadata["_deleted"]; ok && strings.EqualFold(del, "true") {
-                continue
-            }
-            if _, ok := u.Metadata["_merged_into"]; ok {
-                continue
-            }
-            if id := u.Metadata["armis_device_id"]; id != "" {
-                armisSet[id] = struct{}{}
-            }
-            if typ := u.Metadata["integration_type"]; typ == "netbox" {
-                if id := u.Metadata["integration_id"]; id != "" {
-                    netboxSet[id] = struct{}{}
-                }
-                if id := u.Metadata["netbox_device_id"]; id != "" {
-                    netboxSet[id] = struct{}{}
-                }
-            }
-        }
-        if u.MAC != nil && *u.MAC != "" {
-            for _, mac := range parseMACList(*u.MAC) {
-                macSet[mac] = struct{}{}
-            }
-        }
-        if u.IP != "" {
-            ipSet[u.IP] = struct{}{}
-        }
-    }
-
-    // Helper to convert set to slice
-    toList := func(set map[string]struct{}) []string {
-        out := make([]string, 0, len(set))
-        for k := range set {
-            out = append(out, k)
-        }
-        return out
-    }
-
-    // Resolve in chunks
-    if err := r.resolveArmisIDs(ctx, toList(armisSet), m.armis); err != nil {
-        return m, err
-    }
-    if err := r.resolveNetboxIDs(ctx, toList(netboxSet), m.netbx); err != nil {
-        return m, err
-    }
-    if err := r.resolveMACs(ctx, toList(macSet), m.mac); err != nil {
-        return m, err
-    }
-    if err := r.resolveIPsToCanonical(ctx, toList(ipSet), m.ip); err != nil {
-        return m, err
-    }
-    return m, nil
+	m := &identityMaps{armis: map[string]string{}, netbx: map[string]string{}, mac: map[string]string{}, ip: map[string]string{}}
+
+	// Collect unique identities
+	armisSet := make(map[string]struct{})
+	netboxSet := make(map[string]struct{})
+	macSet := make(map[string]struct{})
+	ipSet := make(map[string]struct{})
+
+	for _, u := range updates {
+		if u.Metadata != nil {
+			if del, ok := u.Metadata["_deleted"]; ok && strings.EqualFold(del, "true") {
+				continue
+			}
+			if _, ok := u.Metadata["_merged_into"]; ok {
+				continue
+			}
+			if id := u.Metadata["armis_device_id"]; id != "" {
+				armisSet[id] = struct{}{}
+			}
+			if typ := u.Metadata["integration_type"]; typ == "netbox" {
+				if id := u.Metadata["integration_id"]; id != "" {
+					netboxSet[id] = struct{}{}
+				}
+				if id := u.Metadata["netbox_device_id"]; id != "" {
+					netboxSet[id] = struct{}{}
+				}
+			}
+		}
+		if u.MAC != nil && *u.MAC != "" {
+			for _, mac := range parseMACList(*u.MAC) {
+				macSet[mac] = struct{}{}
+			}
+		}
+		if u.IP != "" {
+			ipSet[u.IP] = struct{}{}
+		}
+	}
+
+	// Helper to convert set to slice
+	toList := func(set map[string]struct{}) []string {
+		out := make([]string, 0, len(set))
+		for k := range set {
+			out = append(out, k)
+		}
+		return out
+	}
+
+	// Resolve in chunks
+	if err := r.resolveArmisIDs(ctx, toList(armisSet), m.armis); err != nil {
+		return m, err
+	}
+	if err := r.resolveNetboxIDs(ctx, toList(netboxSet), m.netbx); err != nil {
+		return m, err
+	}
+	if err := r.resolveMACs(ctx, toList(macSet), m.mac); err != nil {
+		return m, err
+	}
+	if err := r.resolveIPsToCanonical(ctx, toList(ipSet), m.ip); err != nil {
+		return m, err
+	}
+	return m, nil
 }
 
 func (r *DeviceRegistry) resolveArmisIDs(ctx context.Context, ids []string, out map[string]string) error {
-    if len(ids) == 0 { return nil }
-    const chunk = 1000
-    for i := 0; i < len(ids); i += chunk {
-        end := i + chunk
-        if end > len(ids) { end = len(ids) }
-        list := quoteList(ids[i:end])
-        q := `SELECT device_id, metadata['armis_device_id'] AS id, _tp_time
+	if len(ids) == 0 {
+		return nil
+	}
+	const chunk = 1000
+	for i := 0; i < len(ids); i += chunk {
+		end := i + chunk
+		if end > len(ids) {
+			end = len(ids)
+		}
+		list := quoteList(ids[i:end])
+		q := `SELECT device_id, metadata['armis_device_id'] AS id, _tp_time
               FROM table(unified_devices)
               WHERE has(map_keys(metadata), 'armis_device_id')
                 AND metadata['armis_device_id'] IN (` + list + `)
               ORDER BY _tp_time DESC`
-        rows, err := r.db.ExecuteQuery(ctx, q)
-        if err != nil { return err }
-        // first seen per id wins (ordered by time desc)
-        for _, row := range rows {
-            idVal, _ := row["id"].(string)
-            dev, _ := row["device_id"].(string)
-            if idVal == "" || dev == "" { continue }
-            if _, exists := out[idVal]; !exists { out[idVal] = dev }
-        }
-    }
-    return nil
+		rows, err := r.db.ExecuteQuery(ctx, q)
+		if err != nil {
+			return err
+		}
+		// first seen per id wins (ordered by time desc)
+		for _, row := range rows {
+			idVal, _ := row["id"].(string)
+			dev, _ := row["device_id"].(string)
+			if idVal == "" || dev == "" {
+				continue
+			}
+			if _, exists := out[idVal]; !exists {
+				out[idVal] = dev
+			}
+		}
+	}
+	return nil
 }
 
 func (r *DeviceRegistry) resolveNetboxIDs(ctx context.Context, ids []string, out map[string]string) error {
-    if len(ids) == 0 { return nil }
-    const chunk = 1000
-    for i := 0; i < len(ids); i += chunk {
-        end := i + chunk
-        if end > len(ids) { end = len(ids) }
-        list := quoteList(ids[i:end])
-        q := `SELECT device_id,
+	if len(ids) == 0 {
+		return nil
+	}
+	const chunk = 1000
+	for i := 0; i < len(ids); i += chunk {
+		end := i + chunk
+		if end > len(ids) {
+			end = len(ids)
+		}
+		list := quoteList(ids[i:end])
+		q := `SELECT device_id,
                      if(has(map_keys(metadata),'integration_id'), metadata['integration_id'], metadata['netbox_device_id']) AS id,
                      _tp_time
               FROM table(unified_devices)
@@ -422,125 +425,173 @@
                 AND ((has(map_keys(metadata), 'integration_id') AND metadata['integration_id'] IN (` + list + `))
                   OR (has(map_keys(metadata), 'netbox_device_id') AND metadata['netbox_device_id'] IN (` + list + `)))
               ORDER BY _tp_time DESC`
-        rows, err := r.db.ExecuteQuery(ctx, q)
-        if err != nil { return err }
-        for _, row := range rows {
-            idVal, _ := row["id"].(string)
-            dev, _ := row["device_id"].(string)
-            if idVal == "" || dev == "" { continue }
-            if _, exists := out[idVal]; !exists { out[idVal] = dev }
-        }
-    }
-    return nil
+		rows, err := r.db.ExecuteQuery(ctx, q)
+		if err != nil {
+			return err
+		}
+		for _, row := range rows {
+			idVal, _ := row["id"].(string)
+			dev, _ := row["device_id"].(string)
+			if idVal == "" || dev == "" {
+				continue
+			}
+			if _, exists := out[idVal]; !exists {
+				out[idVal] = dev
+			}
+		}
+	}
+	return nil
 }
 
 func (r *DeviceRegistry) resolveMACs(ctx context.Context, macs []string, out map[string]string) error {
-    if len(macs) == 0 { return nil }
-    const chunk = 1000
-    for i := 0; i < len(macs); i += chunk {
-        end := i + chunk
-        if end > len(macs) { end = len(macs) }
-        list := quoteList(macs[i:end])
-        q := `SELECT device_id, mac AS id, _tp_time
+	if len(macs) == 0 {
+		return nil
+	}
+	const chunk = 1000
+	for i := 0; i < len(macs); i += chunk {
+		end := i + chunk
+		if end > len(macs) {
+			end = len(macs)
+		}
+		list := quoteList(macs[i:end])
+		q := `SELECT device_id, mac AS id, _tp_time
               FROM table(unified_devices)
               WHERE mac IN (` + list + `)
               ORDER BY _tp_time DESC`
-        rows, err := r.db.ExecuteQuery(ctx, q)
-        if err != nil { return err }
-        for _, row := range rows {
-            idVal, _ := row["id"].(string)
-            dev, _ := row["device_id"].(string)
-            if idVal == "" || dev == "" { continue }
-            if _, exists := out[idVal]; !exists { out[idVal] = dev }
-        }
-    }
-    return nil
+		rows, err := r.db.ExecuteQuery(ctx, q)
+		if err != nil {
+			return err
+		}
+		for _, row := range rows {
+			idVal, _ := row["id"].(string)
+			dev, _ := row["device_id"].(string)
+			if idVal == "" || dev == "" {
+				continue
+			}
+			if _, exists := out[idVal]; !exists {
+				out[idVal] = dev
+			}
+		}
+	}
+	return nil
 }
 
 // resolveIPsToCanonical maps IPs to canonical device_ids where the device has a strong identity
 func (r *DeviceRegistry) resolveIPsToCanonical(ctx context.Context, ips []string, out map[string]string) error {
-    if len(ips) == 0 { return nil }
-    const chunk = 1000
-    for i := 0; i < len(ips); i += chunk {
-        end := i + chunk
-        if end > len(ips) { end = len(ips) }
-        list := quoteList(ips[i:end])
-        q := `SELECT device_id, ip, _tp_time
+	if len(ips) == 0 {
+		return nil
+	}
+	const chunk = 1000
+	for i := 0; i < len(ips); i += chunk {
+		end := i + chunk
+		if end > len(ips) {
+			end = len(ips)
+		}
+		list := quoteList(ips[i:end])
+		q := `SELECT device_id, ip, _tp_time
               FROM table(unified_devices)
               WHERE ip IN (` + list + `)
                 AND (has(map_keys(metadata),'armis_device_id')
                      OR (has(map_keys(metadata),'integration_type') AND metadata['integration_type']='netbox')
                      OR (mac IS NOT NULL AND mac != ''))
               ORDER BY _tp_time DESC`
-        rows, err := r.db.ExecuteQuery(ctx, q)
-        if err != nil { return err }
-        for _, row := range rows {
-            ip, _ := row["ip"].(string)
-            dev, _ := row["device_id"].(string)
-            if ip == "" || dev == "" { continue }
-            if _, exists := out[ip]; !exists { out[ip] = dev }
-        }
-    }
-    return nil
+		rows, err := r.db.ExecuteQuery(ctx, q)
+		if err != nil {
+			return err
+		}
+		for _, row := range rows {
+			ip, _ := row["ip"].(string)
+			dev, _ := row["device_id"].(string)
+			if ip == "" || dev == "" {
+				continue
+			}
+			if _, exists := out[ip]; !exists {
+				out[ip] = dev
+			}
+		}
+	}
+	return nil
 }
 
 func (r *DeviceRegistry) lookupCanonicalFromMaps(u *models.DeviceUpdate, maps *identityMaps) (string, string) {
-    if maps == nil { return "", "" }
-    if u.Metadata != nil {
-        if del, ok := u.Metadata["_deleted"]; ok && strings.EqualFold(del, "true") { return "", "" }
-        if _, ok := u.Metadata["_merged_into"]; ok { return "", "" }
-        if id := u.Metadata["armis_device_id"]; id != "" {
-            if dev, ok := maps.armis[id]; ok { return dev, "armis_id" }
-        }
-        if typ := u.Metadata["integration_type"]; typ == "netbox" {
-            if id := u.Metadata["integration_id"]; id != "" {
-                if dev, ok := maps.netbx[id]; ok { return dev, "netbox_id" }
-            }
-            if id := u.Metadata["netbox_device_id"]; id != "" {
-                if dev, ok := maps.netbx[id]; ok { return dev, "netbox_id" }
-            }
-        }
-    }
-    if u.IP != "" {
-        if dev, ok := maps.ip[u.IP]; ok { return dev, "ip" }
-    }
-    if u.MAC != nil && *u.MAC != "" {
-        if dev, ok := maps.mac[*u.MAC]; ok { return dev, "mac" }
-    }
-    return "", ""
+	if maps == nil {
+		return "", ""
+	}
+	if u.Metadata != nil {
+		if del, ok := u.Metadata["_deleted"]; ok && strings.EqualFold(del, "true") {
+			return "", ""
+		}
+		if _, ok := u.Metadata["_merged_into"]; ok {
+			return "", ""
+		}
+		if id := u.Metadata["armis_device_id"]; id != "" {
+			if dev, ok := maps.armis[id]; ok {
+				return dev, "armis_id"
+			}
+		}
+		if typ := u.Metadata["integration_type"]; typ == "netbox" {
+			if id := u.Metadata["integration_id"]; id != "" {
+				if dev, ok := maps.netbx[id]; ok {
+					return dev, "netbox_id"
+				}
+			}
+			if id := u.Metadata["netbox_device_id"]; id != "" {
+				if dev, ok := maps.netbx[id]; ok {
+					return dev, "netbox_id"
+				}
+			}
+		}
+	}
+	if u.IP != "" {
+		if dev, ok := maps.ip[u.IP]; ok {
+			return dev, "ip"
+		}
+	}
+	if u.MAC != nil && *u.MAC != "" {
+		if dev, ok := maps.mac[*u.MAC]; ok {
+			return dev, "mac"
+		}
+	}
+	return "", ""
 }
 
 func quoteList(vals []string) string {
-    if len(vals) == 0 { return "''" }
-    b := strings.Builder{}
-    for i, v := range vals {
-        if i > 0 { b.WriteString(",") }
-        b.WriteString("'")
-        b.WriteString(strings.ReplaceAll(v, "'", "''"))
-        b.WriteString("'")
-    }
-    return b.String()
+	if len(vals) == 0 {
+		return "''"
+	}
+	b := strings.Builder{}
+	for i, v := range vals {
+		if i > 0 {
+			b.WriteString(",")
+		}
+		b.WriteString("'")
+		b.WriteString(strings.ReplaceAll(v, "'", "''"))
+		b.WriteString("'")
+	}
+	return b.String()
 }
 
 var macRe = regexp.MustCompile(`(?i)[0-9a-f]{2}(?::[0-9a-f]{2}){5}`)
 
 // parseMACList extracts individual MAC addresses from a possibly comma/space-separated string.
 func parseMACList(s string) []string {
-    // If it already looks like a single MAC, return it
-    if macRe.MatchString(s) && !strings.Contains(s, ",") {
-        return []string{strings.ToUpper(macRe.FindString(s))}
-    }
-    // Extract all MAC-like tokens
-    matches := macRe.FindAllString(s, -1)
-    out := make([]string, 0, len(matches))
-    seen := make(map[string]struct{})
-    for _, m := range matches {
-        mac := strings.ToUpper(m)
-        if _, ok := seen[mac]; ok { continue }
-        seen[mac] = struct{}{}
-        out = append(out, mac)
-    }
-    return out
+	// If it already looks like a single MAC, return it
+	if macRe.MatchString(s) && !strings.Contains(s, ",") {
+		return []string{strings.ToUpper(macRe.FindString(s))}
+	}
+	// Extract all MAC-like tokens
+	matches := macRe.FindAllString(s, -1)
+	out := make([]string, 0, len(matches))
+	seen := make(map[string]struct{})
+	for _, m := range matches {
+		mac := strings.ToUpper(m)
+		if _, ok := seen[mac]; ok {
+			continue
+		}
+		seen[mac] = struct{}{}
+		out = append(out, mac)
+	}
+	return out
 }
 
 // normalizeUpdate ensures a DeviceUpdate has the minimum required information.

--- conflicted
+++ resolved
@@ -45,10 +45,10 @@
 package main
 
 import (
-    "context"
-    "flag"
-    "log"
-    "os"
+	"context"
+	"flag"
+	"log"
+	"os"
 
 	"google.golang.org/grpc"
 
@@ -67,12 +67,12 @@
 }
 
 func run() error {
-    // Parse command line flags
-    configPath := flag.String("config", "/etc/serviceradar/core.json", "Path to core config file")
-    backfill := flag.Bool("backfill-identities", false, "Run one-time identity backfill (Armis/NetBox) and exit")
-    backfillDryRun := flag.Bool("backfill-dry-run", false, "If set with --backfill-identities, only log actions without writing")
-    backfillIPs := flag.Bool("backfill-ips", true, "Also backfill sweep-only device IDs by IP aliasing into canonical identities")
-    flag.Parse()
+	// Parse command line flags
+	configPath := flag.String("config", "/etc/serviceradar/core.json", "Path to core config file")
+	backfill := flag.Bool("backfill-identities", false, "Run one-time identity backfill (Armis/NetBox) and exit")
+	backfillDryRun := flag.Bool("backfill-dry-run", false, "If set with --backfill-identities, only log actions without writing")
+	backfillIPs := flag.Bool("backfill-ips", true, "Also backfill sweep-only device IDs by IP aliasing into canonical identities")
+	flag.Parse()
 
 	// Load configuration
 	cfg, err := core.LoadConfig(*configPath)
@@ -121,73 +121,78 @@
 		return err
 	}
 
-<<<<<<< HEAD
-    // If running backfill only, run job and exit
-    if *backfill {
-        if *backfillDryRun { mainLogger.Info().Msg("Starting identity backfill (Armis/NetBox) in DRY-RUN mode ...") } else { mainLogger.Info().Msg("Starting identity backfill (Armis/NetBox) ...") }
-        if err := core.BackfillIdentityTombstones(ctx, server.DB, mainLogger, *backfillDryRun); err != nil {
-            return err
-        }
-        if *backfillIPs {
-            if *backfillDryRun { mainLogger.Info().Msg("Starting IP alias backfill (DRY-RUN) ...") } else { mainLogger.Info().Msg("Starting IP alias backfill ...") }
-            if err := core.BackfillIPAliasTombstones(ctx, server.DB, mainLogger, *backfillDryRun); err != nil { return err }
-        }
-        if *backfillDryRun { mainLogger.Info().Msg("Backfill DRY-RUN completed. Exiting.") } else { mainLogger.Info().Msg("Backfill completed. Exiting.") }
-        return nil
-    }
-
-    // Create API server with Swagger support
-    apiServer := api.NewAPIServer(
-        cfg.CORS,
-        api.WithMetricsManager(server.GetMetricsManager()),
+	// If running backfill only, run job and exit
+	if *backfill {
+		startMsg := "Starting identity backfill (Armis/NetBox) ..."
+		if *backfillDryRun {
+			startMsg = "Starting identity backfill (Armis/NetBox) in DRY-RUN mode ..."
+		}
+		mainLogger.Info().Msg(startMsg)
+
+		if err := core.BackfillIdentityTombstones(ctx, server.DB, mainLogger, *backfillDryRun); err != nil {
+			return err
+		}
+
+		if *backfillIPs {
+			ipMsg := "Starting IP alias backfill ..."
+			if *backfillDryRun {
+				ipMsg = "Starting IP alias backfill (DRY-RUN) ..."
+			}
+			mainLogger.Info().Msg(ipMsg)
+
+			if err := core.BackfillIPAliasTombstones(ctx, server.DB, mainLogger, *backfillDryRun); err != nil {
+				return err
+			}
+		}
+
+		completionMsg := "Backfill completed. Exiting."
+		if *backfillDryRun {
+			completionMsg = "Backfill DRY-RUN completed. Exiting."
+		}
+		mainLogger.Info().Msg(completionMsg)
+
+		return nil
+	}
+
+	// Optionally configure KV client for admin config endpoints
+	var apiOptions []func(*api.APIServer)
+	if kvAddr := os.Getenv("KV_ADDRESS"); kvAddr != "" {
+		apiOptions = append(apiOptions, api.WithKVAddress(kvAddr))
+	}
+	if cfg.Security != nil {
+		apiOptions = append(apiOptions, api.WithKVSecurity(cfg.Security))
+	}
+	if len(cfg.KVEndpoints) > 0 {
+		eps := make(map[string]*api.KVEndpoint, len(cfg.KVEndpoints))
+		for _, e := range cfg.KVEndpoints {
+			eps[e.ID] = &api.KVEndpoint{
+				ID:       e.ID,
+				Name:     e.Name,
+				Address:  e.Address,
+				Domain:   e.Domain,
+				Type:     e.Type,
+				Security: cfg.Security,
+			}
+		}
+		apiOptions = append(apiOptions, api.WithKVEndpoints(eps))
+	}
+
+	allOptions := []func(server *api.APIServer){
+		api.WithMetricsManager(server.GetMetricsManager()),
 		api.WithSNMPManager(server.GetSNMPManager()),
 		api.WithAuthService(server.GetAuth()),
 		api.WithRperfManager(server.GetRperfManager()),
 		api.WithQueryExecutor(server.DB),
 		api.WithDBService(server.DB),
 		api.WithDeviceRegistry(server.DeviceRegistry),
-		api.WithDatabaseType(parser.Proton),
 		api.WithLogger(mainLogger),
-	)
-=======
-	// Create API server with Swagger support
-    // Optionally configure KV client for admin config endpoints
-    var apiOptions []func(*api.APIServer)
-    if kvAddr := os.Getenv("KV_ADDRESS"); kvAddr != "" {
-        apiOptions = append(apiOptions, api.WithKVAddress(kvAddr))
-    }
-    if cfg.Security != nil {
-        apiOptions = append(apiOptions, api.WithKVSecurity(cfg.Security))
-    }
-    // Register KV endpoints from core config if provided
-    if len(cfg.KVEndpoints) > 0 {
-        eps := make(map[string]*api.KVEndpoint)
-        for _, e := range cfg.KVEndpoints {
-            eps[e.ID] = &api.KVEndpoint{ ID: e.ID, Name: e.Name, Address: e.Address, Domain: e.Domain, Type: e.Type, Security: cfg.Security }
-        }
-        apiOptions = append(apiOptions, api.WithKVEndpoints(eps))
-    }
-
-    // Combine all API server options
-    allOptions := []func(server *api.APIServer){
-        api.WithMetricsManager(server.GetMetricsManager()),
-        api.WithSNMPManager(server.GetSNMPManager()),
-        api.WithAuthService(server.GetAuth()),
-        api.WithRperfManager(server.GetRperfManager()),
-        api.WithQueryExecutor(server.DB),
-        api.WithDBService(server.DB),
-        api.WithDeviceRegistry(server.DeviceRegistry),
-        api.WithLogger(mainLogger),
-    }
-    // Provide RBAC config to API for route protection if configured
-    if cfg.Auth != nil {
-        allOptions = append(allOptions, api.WithRBACConfig(&cfg.Auth.RBAC))
-    }
-    // Add KV options at the end so they override defaults
-    allOptions = append(allOptions, apiOptions...)
-    
-    apiServer := api.NewAPIServer(cfg.CORS, allOptions...)
->>>>>>> 1371baf8
+	}
+	if cfg.Auth != nil {
+		allOptions = append(allOptions, api.WithRBACConfig(&cfg.Auth.RBAC))
+	}
+	allOptions = append(allOptions, apiOptions...)
+
+	apiServer := api.NewAPIServer(cfg.CORS, allOptions...)
 
 	server.SetAPIServer(ctx, apiServer)
 
